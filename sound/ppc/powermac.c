/*
 * Driver for PowerMac AWACS
 * Copyright (c) 2001 by Takashi Iwai <tiwai@suse.de>
 *   based on dmasound.c.
 *
 *   This program is free software; you can redistribute it and/or modify
 *   it under the terms of the GNU General Public License as published by
 *   the Free Software Foundation; either version 2 of the License, or
 *   (at your option) any later version.
 *
 *   This program is distributed in the hope that it will be useful,
 *   but WITHOUT ANY WARRANTY; without even the implied warranty of
 *   MERCHANTABILITY or FITNESS FOR A PARTICULAR PURPOSE.  See the
 *   GNU General Public License for more details.
 *
 *   You should have received a copy of the GNU General Public License
 *   along with this program; if not, write to the Free Software
 *   Foundation, Inc., 59 Temple Place, Suite 330, Boston, MA  02111-1307 USA
 */

#include <linux/init.h>
#include <linux/err.h>
#include <linux/platform_device.h>
#include <linux/module.h>
#include <sound/core.h>
#include <sound/initval.h>
#include "pmac.h"
#include "awacs.h"
#include "burgundy.h"

#define CHIP_NAME "PMac"

MODULE_DESCRIPTION("PowerMac");
MODULE_SUPPORTED_DEVICE("{{Apple,PowerMac}}");
MODULE_LICENSE("GPL");

static int index = SNDRV_DEFAULT_IDX1;		/* Index 0-MAX */
static char *id = SNDRV_DEFAULT_STR1;		/* ID for this card */
static bool enable_beep = 1;

module_param(index, int, 0444);
MODULE_PARM_DESC(index, "Index value for " CHIP_NAME " soundchip.");
module_param(id, charp, 0444);
MODULE_PARM_DESC(id, "ID string for " CHIP_NAME " soundchip.");
module_param(enable_beep, bool, 0444);
MODULE_PARM_DESC(enable_beep, "Enable beep using PCM.");

static struct platform_device *device;


/*
 */

static int __devinit snd_pmac_probe(struct platform_device *devptr)
{
	struct snd_card *card;
	struct snd_pmac *chip;
	char *name_ext;
	int err;

	err = snd_card_create(index, id, THIS_MODULE, 0, &card);
	if (err < 0)
		return err;

	if ((err = snd_pmac_new(card, &chip)) < 0)
		goto __error;
	card->private_data = chip;

	switch (chip->model) {
	case PMAC_BURGUNDY:
		strcpy(card->driver, "PMac Burgundy");
		strcpy(card->shortname, "PowerMac Burgundy");
		sprintf(card->longname, "%s (Dev %d) Sub-frame %d",
			card->shortname, chip->device_id, chip->subframe);
		if ((err = snd_pmac_burgundy_init(chip)) < 0)
			goto __error;
		break;
	case PMAC_DACA:
		strcpy(card->driver, "PMac DACA");
		strcpy(card->shortname, "PowerMac DACA");
		sprintf(card->longname, "%s (Dev %d) Sub-frame %d",
			card->shortname, chip->device_id, chip->subframe);
		if ((err = snd_pmac_daca_init(chip)) < 0)
			goto __error;
		break;
	case PMAC_TUMBLER:
	case PMAC_SNAPPER:
		name_ext = chip->model == PMAC_TUMBLER ? "Tumbler" : "Snapper";
		sprintf(card->driver, "PMac %s", name_ext);
		sprintf(card->shortname, "PowerMac %s", name_ext);
		sprintf(card->longname, "%s (Dev %d) Sub-frame %d",
			card->shortname, chip->device_id, chip->subframe);
		if ( snd_pmac_tumbler_init(chip) < 0 || snd_pmac_tumbler_post_init() < 0)
			goto __error;
		break;
	case PMAC_AWACS:
	case PMAC_SCREAMER:
		name_ext = chip->model == PMAC_SCREAMER ? "Screamer" : "AWACS";
		sprintf(card->driver, "PMac %s", name_ext);
		sprintf(card->shortname, "PowerMac %s", name_ext);
		if (chip->is_pbook_3400)
			name_ext = " [PB3400]";
		else if (chip->is_pbook_G3)
			name_ext = " [PBG3]";
		else
			name_ext = "";
		sprintf(card->longname, "%s%s Rev %d",
			card->shortname, name_ext, chip->revision);
		if ((err = snd_pmac_awacs_init(chip)) < 0)
			goto __error;
		break;
	default:
		snd_printk(KERN_ERR "unsupported hardware %d\n", chip->model);
		err = -EINVAL;
		goto __error;
	}

	if ((err = snd_pmac_pcm_new(chip)) < 0)
		goto __error;

	chip->initialized = 1;
	if (enable_beep)
		snd_pmac_attach_beep(chip);

	snd_card_set_dev(card, &devptr->dev);

	if ((err = snd_card_register(card)) < 0)
		goto __error;

	platform_set_drvdata(devptr, card);
	return 0;

__error:
	snd_card_free(card);
	return err;
}


static int __devexit snd_pmac_remove(struct platform_device *devptr)
{
	snd_card_free(platform_get_drvdata(devptr));
	platform_set_drvdata(devptr, NULL);
	return 0;
}

<<<<<<< HEAD
#ifdef CONFIG_PM
=======
#ifdef CONFIG_PM_SLEEP
>>>>>>> 9450d57e
static int snd_pmac_driver_suspend(struct device *dev)
{
	struct snd_card *card = dev_get_drvdata(dev);
	snd_pmac_suspend(card->private_data);
	return 0;
}

static int snd_pmac_driver_resume(struct device *dev)
{
	struct snd_card *card = dev_get_drvdata(dev);
	snd_pmac_resume(card->private_data);
	return 0;
}

static SIMPLE_DEV_PM_OPS(snd_pmac_pm, snd_pmac_driver_suspend, snd_pmac_driver_resume);
#define SND_PMAC_PM_OPS	&snd_pmac_pm
#else
#define SND_PMAC_PM_OPS	NULL
#endif

#define SND_PMAC_DRIVER		"snd_powermac"

static struct platform_driver snd_pmac_driver = {
	.probe		= snd_pmac_probe,
	.remove		= __devexit_p(snd_pmac_remove),
	.driver		= {
		.name	= SND_PMAC_DRIVER,
		.owner	= THIS_MODULE,
		.pm	= SND_PMAC_PM_OPS,
	},
};

static int __init alsa_card_pmac_init(void)
{
	int err;

	if ((err = platform_driver_register(&snd_pmac_driver)) < 0)
		return err;
	device = platform_device_register_simple(SND_PMAC_DRIVER, -1, NULL, 0);
	return 0;

}

static void __exit alsa_card_pmac_exit(void)
{
	if (!IS_ERR(device))
		platform_device_unregister(device);
	platform_driver_unregister(&snd_pmac_driver);
}

module_init(alsa_card_pmac_init)
module_exit(alsa_card_pmac_exit)<|MERGE_RESOLUTION|>--- conflicted
+++ resolved
@@ -143,11 +143,7 @@
 	return 0;
 }
 
-<<<<<<< HEAD
-#ifdef CONFIG_PM
-=======
 #ifdef CONFIG_PM_SLEEP
->>>>>>> 9450d57e
 static int snd_pmac_driver_suspend(struct device *dev)
 {
 	struct snd_card *card = dev_get_drvdata(dev);
