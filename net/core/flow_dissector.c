#include <linux/skbuff.h>
#include <linux/export.h>
#include <linux/ip.h>
#include <linux/ipv6.h>
#include <linux/if_vlan.h>
#include <net/ip.h>
#include <net/ipv6.h>
#include <linux/igmp.h>
#include <linux/icmp.h>
#include <linux/sctp.h>
#include <linux/dccp.h>
#include <linux/if_tunnel.h>
#include <linux/if_pppox.h>
#include <linux/ppp_defs.h>
#include <net/flow_keys.h>

/* copy saddr & daddr, possibly using 64bit load/store
 * Equivalent to :	flow->src = iph->saddr;
 *			flow->dst = iph->daddr;
 */
static void iph_to_flow_copy_addrs(struct flow_keys *flow, const struct iphdr *iph)
{
	BUILD_BUG_ON(offsetof(typeof(*flow), dst) !=
		     offsetof(typeof(*flow), src) + sizeof(flow->src));
	memcpy(&flow->src, &iph->saddr, sizeof(flow->src) + sizeof(flow->dst));
}

/**
 * skb_flow_get_ports - extract the upper layer ports and return them
 * @skb: buffer to extract the ports from
 * @thoff: transport header offset
 * @ip_proto: protocol for which to get port offset
 *
 * The function will try to retrieve the ports at offset thoff + poff where poff
 * is the protocol port offset returned from proto_ports_offset
 */
__be32 skb_flow_get_ports(const struct sk_buff *skb, int thoff, u8 ip_proto)
{
	int poff = proto_ports_offset(ip_proto);

	if (poff >= 0) {
		__be32 *ports, _ports;

		ports = skb_header_pointer(skb, thoff + poff,
					   sizeof(_ports), &_ports);
		if (ports)
			return *ports;
	}

	return 0;
}
EXPORT_SYMBOL(skb_flow_get_ports);

bool skb_flow_dissect(const struct sk_buff *skb, struct flow_keys *flow)
{
	int nhoff = skb_network_offset(skb);
	u8 ip_proto;
	__be16 proto = skb->protocol;

	memset(flow, 0, sizeof(*flow));

again:
	switch (proto) {
	case __constant_htons(ETH_P_IP): {
		const struct iphdr *iph;
		struct iphdr _iph;
ip:
		iph = skb_header_pointer(skb, nhoff, sizeof(_iph), &_iph);
		if (!iph || iph->ihl < 5)
			return false;
		nhoff += iph->ihl * 4;

		ip_proto = iph->protocol;
		if (ip_is_fragment(iph))
			ip_proto = 0;

		iph_to_flow_copy_addrs(flow, iph);
		break;
	}
	case __constant_htons(ETH_P_IPV6): {
		const struct ipv6hdr *iph;
		struct ipv6hdr _iph;
ipv6:
		iph = skb_header_pointer(skb, nhoff, sizeof(_iph), &_iph);
		if (!iph)
			return false;

		ip_proto = iph->nexthdr;
		flow->src = (__force __be32)ipv6_addr_hash(&iph->saddr);
		flow->dst = (__force __be32)ipv6_addr_hash(&iph->daddr);
		nhoff += sizeof(struct ipv6hdr);
		break;
	}
	case __constant_htons(ETH_P_8021AD):
	case __constant_htons(ETH_P_8021Q): {
		const struct vlan_hdr *vlan;
		struct vlan_hdr _vlan;

		vlan = skb_header_pointer(skb, nhoff, sizeof(_vlan), &_vlan);
		if (!vlan)
			return false;

		proto = vlan->h_vlan_encapsulated_proto;
		nhoff += sizeof(*vlan);
		goto again;
	}
	case __constant_htons(ETH_P_PPP_SES): {
		struct {
			struct pppoe_hdr hdr;
			__be16 proto;
		} *hdr, _hdr;
		hdr = skb_header_pointer(skb, nhoff, sizeof(_hdr), &_hdr);
		if (!hdr)
			return false;
		proto = hdr->proto;
		nhoff += PPPOE_SES_HLEN;
		switch (proto) {
		case __constant_htons(PPP_IP):
			goto ip;
		case __constant_htons(PPP_IPV6):
			goto ipv6;
		default:
			return false;
		}
	}
	default:
		return false;
	}

	switch (ip_proto) {
	case IPPROTO_GRE: {
		struct gre_hdr {
			__be16 flags;
			__be16 proto;
		} *hdr, _hdr;

		hdr = skb_header_pointer(skb, nhoff, sizeof(_hdr), &_hdr);
		if (!hdr)
			return false;
		/*
		 * Only look inside GRE if version zero and no
		 * routing
		 */
		if (!(hdr->flags & (GRE_VERSION|GRE_ROUTING))) {
			proto = hdr->proto;
			nhoff += 4;
			if (hdr->flags & GRE_CSUM)
				nhoff += 4;
			if (hdr->flags & GRE_KEY)
				nhoff += 4;
			if (hdr->flags & GRE_SEQ)
				nhoff += 4;
			if (proto == htons(ETH_P_TEB)) {
				const struct ethhdr *eth;
				struct ethhdr _eth;

				eth = skb_header_pointer(skb, nhoff,
							 sizeof(_eth), &_eth);
				if (!eth)
					return false;
				proto = eth->h_proto;
				nhoff += sizeof(*eth);
			}
			goto again;
		}
		break;
	}
	case IPPROTO_IPIP:
		proto = htons(ETH_P_IP);
		goto ip;
	case IPPROTO_IPV6:
		proto = htons(ETH_P_IPV6);
		goto ipv6;
	default:
		break;
	}

	flow->ip_proto = ip_proto;
<<<<<<< HEAD
	poff = proto_ports_offset(ip_proto);
	if (poff >= 0) {
		__be32 *ports, _ports;

		ports = skb_header_pointer(skb, nhoff + poff,
					   sizeof(_ports), &_ports);
		if (ports)
			flow->ports = *ports;
	}

=======
	flow->ports = skb_flow_get_ports(skb, nhoff, ip_proto);
>>>>>>> d8ec26d7
	flow->thoff = (u16) nhoff;

	return true;
}
EXPORT_SYMBOL(skb_flow_dissect);

static u32 hashrnd __read_mostly;
static __always_inline void __flow_hash_secret_init(void)
{
	net_get_random_once(&hashrnd, sizeof(hashrnd));
}

static __always_inline u32 __flow_hash_3words(u32 a, u32 b, u32 c)
{
	__flow_hash_secret_init();
	return jhash_3words(a, b, c, hashrnd);
}

static __always_inline u32 __flow_hash_1word(u32 a)
{
	__flow_hash_secret_init();
	return jhash_1word(a, hashrnd);
}

/*
 * __skb_get_rxhash: calculate a flow hash based on src/dst addresses
 * and src/dst port numbers.  Sets rxhash in skb to non-zero hash value
 * on success, zero indicates no valid hash.  Also, sets l4_rxhash in skb
 * if hash is a canonical 4-tuple hash over transport ports.
 */
void __skb_get_rxhash(struct sk_buff *skb)
{
	struct flow_keys keys;
	u32 hash;

	if (!skb_flow_dissect(skb, &keys))
		return;

	if (keys.ports)
		skb->l4_rxhash = 1;

	/* get a consistent hash (same value on both flow directions) */
	if (((__force u32)keys.dst < (__force u32)keys.src) ||
	    (((__force u32)keys.dst == (__force u32)keys.src) &&
	     ((__force u16)keys.port16[1] < (__force u16)keys.port16[0]))) {
		swap(keys.dst, keys.src);
		swap(keys.port16[0], keys.port16[1]);
	}

	hash = __flow_hash_3words((__force u32)keys.dst,
				  (__force u32)keys.src,
				  (__force u32)keys.ports);
	if (!hash)
		hash = 1;

	skb->rxhash = hash;
}
EXPORT_SYMBOL(__skb_get_rxhash);

/*
 * Returns a Tx hash based on the given packet descriptor a Tx queues' number
 * to be used as a distribution range.
 */
u16 __skb_tx_hash(const struct net_device *dev, const struct sk_buff *skb,
		  unsigned int num_tx_queues)
{
	u32 hash;
	u16 qoffset = 0;
	u16 qcount = num_tx_queues;

	if (skb_rx_queue_recorded(skb)) {
		hash = skb_get_rx_queue(skb);
		while (unlikely(hash >= num_tx_queues))
			hash -= num_tx_queues;
		return hash;
	}

	if (dev->num_tc) {
		u8 tc = netdev_get_prio_tc_map(dev, skb->priority);
		qoffset = dev->tc_to_txq[tc].offset;
		qcount = dev->tc_to_txq[tc].count;
	}

	if (skb->sk && skb->sk->sk_hash)
		hash = skb->sk->sk_hash;
	else
		hash = (__force u16) skb->protocol;
	hash = __flow_hash_1word(hash);

	return (u16) (((u64) hash * qcount) >> 32) + qoffset;
}
EXPORT_SYMBOL(__skb_tx_hash);

/* __skb_get_poff() returns the offset to the payload as far as it could
 * be dissected. The main user is currently BPF, so that we can dynamically
 * truncate packets without needing to push actual payload to the user
 * space and can analyze headers only, instead.
 */
u32 __skb_get_poff(const struct sk_buff *skb)
{
	struct flow_keys keys;
	u32 poff = 0;

	if (!skb_flow_dissect(skb, &keys))
		return 0;

	poff += keys.thoff;
	switch (keys.ip_proto) {
	case IPPROTO_TCP: {
		const struct tcphdr *tcph;
		struct tcphdr _tcph;

		tcph = skb_header_pointer(skb, poff, sizeof(_tcph), &_tcph);
		if (!tcph)
			return poff;

		poff += max_t(u32, sizeof(struct tcphdr), tcph->doff * 4);
		break;
	}
	case IPPROTO_UDP:
	case IPPROTO_UDPLITE:
		poff += sizeof(struct udphdr);
		break;
	/* For the rest, we do not really care about header
	 * extensions at this point for now.
	 */
	case IPPROTO_ICMP:
		poff += sizeof(struct icmphdr);
		break;
	case IPPROTO_ICMPV6:
		poff += sizeof(struct icmp6hdr);
		break;
	case IPPROTO_IGMP:
		poff += sizeof(struct igmphdr);
		break;
	case IPPROTO_DCCP:
		poff += sizeof(struct dccp_hdr);
		break;
	case IPPROTO_SCTP:
		poff += sizeof(struct sctphdr);
		break;
	}

	return poff;
}

static inline u16 dev_cap_txqueue(struct net_device *dev, u16 queue_index)
{
	if (unlikely(queue_index >= dev->real_num_tx_queues)) {
		net_warn_ratelimited("%s selects TX queue %d, but real number of TX queues is %d\n",
				     dev->name, queue_index,
				     dev->real_num_tx_queues);
		return 0;
	}
	return queue_index;
}

static inline int get_xps_queue(struct net_device *dev, struct sk_buff *skb)
{
#ifdef CONFIG_XPS
	struct xps_dev_maps *dev_maps;
	struct xps_map *map;
	int queue_index = -1;

	rcu_read_lock();
	dev_maps = rcu_dereference(dev->xps_maps);
	if (dev_maps) {
		map = rcu_dereference(
		    dev_maps->cpu_map[raw_smp_processor_id()]);
		if (map) {
			if (map->len == 1)
				queue_index = map->queues[0];
			else {
				u32 hash;
				if (skb->sk && skb->sk->sk_hash)
					hash = skb->sk->sk_hash;
				else
					hash = (__force u16) skb->protocol ^
					    skb->rxhash;
				hash = __flow_hash_1word(hash);
				queue_index = map->queues[
				    ((u64)hash * map->len) >> 32];
			}
			if (unlikely(queue_index >= dev->real_num_tx_queues))
				queue_index = -1;
		}
	}
	rcu_read_unlock();

	return queue_index;
#else
	return -1;
#endif
}

u16 __netdev_pick_tx(struct net_device *dev, struct sk_buff *skb)
{
	struct sock *sk = skb->sk;
	int queue_index = sk_tx_queue_get(sk);

	if (queue_index < 0 || skb->ooo_okay ||
	    queue_index >= dev->real_num_tx_queues) {
		int new_index = get_xps_queue(dev, skb);
		if (new_index < 0)
			new_index = skb_tx_hash(dev, skb);

		if (queue_index != new_index && sk &&
		    rcu_access_pointer(sk->sk_dst_cache))
			sk_tx_queue_set(sk, new_index);

		queue_index = new_index;
	}

	return queue_index;
}
EXPORT_SYMBOL(__netdev_pick_tx);

struct netdev_queue *netdev_pick_tx(struct net_device *dev,
				    struct sk_buff *skb,
				    void *accel_priv)
{
	int queue_index = 0;

	if (dev->real_num_tx_queues != 1) {
		const struct net_device_ops *ops = dev->netdev_ops;
		if (ops->ndo_select_queue)
			queue_index = ops->ndo_select_queue(dev, skb,
							    accel_priv);
		else
			queue_index = __netdev_pick_tx(dev, skb);

		if (!accel_priv)
			queue_index = dev_cap_txqueue(dev, queue_index);
	}

	skb_set_queue_mapping(skb, queue_index);
	return netdev_get_tx_queue(dev, queue_index);
}<|MERGE_RESOLUTION|>--- conflicted
+++ resolved
@@ -176,20 +176,7 @@
 	}
 
 	flow->ip_proto = ip_proto;
-<<<<<<< HEAD
-	poff = proto_ports_offset(ip_proto);
-	if (poff >= 0) {
-		__be32 *ports, _ports;
-
-		ports = skb_header_pointer(skb, nhoff + poff,
-					   sizeof(_ports), &_ports);
-		if (ports)
-			flow->ports = *ports;
-	}
-
-=======
 	flow->ports = skb_flow_get_ports(skb, nhoff, ip_proto);
->>>>>>> d8ec26d7
 	flow->thoff = (u16) nhoff;
 
 	return true;
