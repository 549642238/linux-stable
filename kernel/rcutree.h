/*
 * Read-Copy Update mechanism for mutual exclusion (tree-based version)
 * Internal non-public definitions.
 *
 * This program is free software; you can redistribute it and/or modify
 * it under the terms of the GNU General Public License as published by
 * the Free Software Foundation; either version 2 of the License, or
 * (at your option) any later version.
 *
 * This program is distributed in the hope that it will be useful,
 * but WITHOUT ANY WARRANTY; without even the implied warranty of
 * MERCHANTABILITY or FITNESS FOR A PARTICULAR PURPOSE.  See the
 * GNU General Public License for more details.
 *
 * You should have received a copy of the GNU General Public License
 * along with this program; if not, write to the Free Software
 * Foundation, Inc., 59 Temple Place - Suite 330, Boston, MA 02111-1307, USA.
 *
 * Copyright IBM Corporation, 2008
 *
 * Author: Ingo Molnar <mingo@elte.hu>
 *	   Paul E. McKenney <paulmck@linux.vnet.ibm.com>
 */

#include <linux/cache.h>
#include <linux/spinlock.h>
#include <linux/threads.h>
#include <linux/cpumask.h>
#include <linux/seqlock.h>

/*
 * Define shape of hierarchy based on NR_CPUS, CONFIG_RCU_FANOUT, and
 * CONFIG_RCU_FANOUT_LEAF.
 * In theory, it should be possible to add more levels straightforwardly.
 * In practice, this did work well going from three levels to four.
 * Of course, your mileage may vary.
 */
#define MAX_RCU_LVLS 4
#define RCU_FANOUT_1	      (CONFIG_RCU_FANOUT_LEAF)
#define RCU_FANOUT_2	      (RCU_FANOUT_1 * CONFIG_RCU_FANOUT)
#define RCU_FANOUT_3	      (RCU_FANOUT_2 * CONFIG_RCU_FANOUT)
#define RCU_FANOUT_4	      (RCU_FANOUT_3 * CONFIG_RCU_FANOUT)

#if NR_CPUS <= RCU_FANOUT_1
#  define RCU_NUM_LVLS	      1
#  define NUM_RCU_LVL_0	      1
#  define NUM_RCU_LVL_1	      (NR_CPUS)
#  define NUM_RCU_LVL_2	      0
#  define NUM_RCU_LVL_3	      0
#  define NUM_RCU_LVL_4	      0
#elif NR_CPUS <= RCU_FANOUT_2
#  define RCU_NUM_LVLS	      2
#  define NUM_RCU_LVL_0	      1
#  define NUM_RCU_LVL_1	      DIV_ROUND_UP(NR_CPUS, RCU_FANOUT_1)
#  define NUM_RCU_LVL_2	      (NR_CPUS)
#  define NUM_RCU_LVL_3	      0
#  define NUM_RCU_LVL_4	      0
#elif NR_CPUS <= RCU_FANOUT_3
#  define RCU_NUM_LVLS	      3
#  define NUM_RCU_LVL_0	      1
#  define NUM_RCU_LVL_1	      DIV_ROUND_UP(NR_CPUS, RCU_FANOUT_2)
#  define NUM_RCU_LVL_2	      DIV_ROUND_UP(NR_CPUS, RCU_FANOUT_1)
#  define NUM_RCU_LVL_3	      (NR_CPUS)
#  define NUM_RCU_LVL_4	      0
#elif NR_CPUS <= RCU_FANOUT_4
#  define RCU_NUM_LVLS	      4
#  define NUM_RCU_LVL_0	      1
#  define NUM_RCU_LVL_1	      DIV_ROUND_UP(NR_CPUS, RCU_FANOUT_3)
#  define NUM_RCU_LVL_2	      DIV_ROUND_UP(NR_CPUS, RCU_FANOUT_2)
#  define NUM_RCU_LVL_3	      DIV_ROUND_UP(NR_CPUS, RCU_FANOUT_1)
#  define NUM_RCU_LVL_4	      (NR_CPUS)
#else
# error "CONFIG_RCU_FANOUT insufficient for NR_CPUS"
#endif /* #if (NR_CPUS) <= RCU_FANOUT_1 */

#define RCU_SUM (NUM_RCU_LVL_0 + NUM_RCU_LVL_1 + NUM_RCU_LVL_2 + NUM_RCU_LVL_3 + NUM_RCU_LVL_4)
#define NUM_RCU_NODES (RCU_SUM - NR_CPUS)

extern int rcu_num_lvls;
extern int rcu_num_nodes;

/*
 * Dynticks per-CPU state.
 */
struct rcu_dynticks {
	long long dynticks_nesting; /* Track irq/process nesting level. */
				    /* Process level is worth LLONG_MAX/2. */
	int dynticks_nmi_nesting;   /* Track NMI nesting level. */
	atomic_t dynticks;	    /* Even value for idle, else odd. */
#ifdef CONFIG_RCU_FAST_NO_HZ
	bool all_lazy;		    /* Are all CPU's CBs lazy? */
	unsigned long nonlazy_posted;
				    /* # times non-lazy CBs posted to CPU. */
	unsigned long nonlazy_posted_snap;
				    /* idle-period nonlazy_posted snapshot. */
	unsigned long last_accelerate;
				    /* Last jiffy CBs were accelerated. */
	int tick_nohz_enabled_snap; /* Previously seen value from sysfs. */
#endif /* #ifdef CONFIG_RCU_FAST_NO_HZ */
};

/* RCU's kthread states for tracing. */
#define RCU_KTHREAD_STOPPED  0
#define RCU_KTHREAD_RUNNING  1
#define RCU_KTHREAD_WAITING  2
#define RCU_KTHREAD_OFFCPU   3
#define RCU_KTHREAD_YIELDING 4
#define RCU_KTHREAD_MAX      4

/*
 * Definition for node within the RCU grace-period-detection hierarchy.
 */
struct rcu_node {
	raw_spinlock_t lock;	/* Root rcu_node's lock protects some */
				/*  rcu_state fields as well as following. */
	unsigned long gpnum;	/* Current grace period for this node. */
				/*  This will either be equal to or one */
				/*  behind the root rcu_node's gpnum. */
	unsigned long completed; /* Last GP completed for this node. */
				/*  This will either be equal to or one */
				/*  behind the root rcu_node's gpnum. */
	unsigned long qsmask;	/* CPUs or groups that need to switch in */
				/*  order for current grace period to proceed.*/
				/*  In leaf rcu_node, each bit corresponds to */
				/*  an rcu_data structure, otherwise, each */
				/*  bit corresponds to a child rcu_node */
				/*  structure. */
	unsigned long expmask;	/* Groups that have ->blkd_tasks */
				/*  elements that need to drain to allow the */
				/*  current expedited grace period to */
				/*  complete (only for TREE_PREEMPT_RCU). */
	unsigned long qsmaskinit;
				/* Per-GP initial value for qsmask & expmask. */
	unsigned long grpmask;	/* Mask to apply to parent qsmask. */
				/*  Only one bit will be set in this mask. */
	int	grplo;		/* lowest-numbered CPU or group here. */
	int	grphi;		/* highest-numbered CPU or group here. */
	u8	grpnum;		/* CPU/group number for next level up. */
	u8	level;		/* root is at level 0. */
	struct rcu_node *parent;
	struct list_head blkd_tasks;
				/* Tasks blocked in RCU read-side critical */
				/*  section.  Tasks are placed at the head */
				/*  of this list and age towards the tail. */
	struct list_head *gp_tasks;
				/* Pointer to the first task blocking the */
				/*  current grace period, or NULL if there */
				/*  is no such task. */
	struct list_head *exp_tasks;
				/* Pointer to the first task blocking the */
				/*  current expedited grace period, or NULL */
				/*  if there is no such task.  If there */
				/*  is no current expedited grace period, */
				/*  then there can cannot be any such task. */
#ifdef CONFIG_RCU_BOOST
	struct list_head *boost_tasks;
				/* Pointer to first task that needs to be */
				/*  priority boosted, or NULL if no priority */
				/*  boosting is needed for this rcu_node */
				/*  structure.  If there are no tasks */
				/*  queued on this rcu_node structure that */
				/*  are blocking the current grace period, */
				/*  there can be no such task. */
	unsigned long boost_time;
				/* When to start boosting (jiffies). */
	struct task_struct *boost_kthread_task;
				/* kthread that takes care of priority */
				/*  boosting for this rcu_node structure. */
	unsigned int boost_kthread_status;
				/* State of boost_kthread_task for tracing. */
	unsigned long n_tasks_boosted;
				/* Total number of tasks boosted. */
	unsigned long n_exp_boosts;
				/* Number of tasks boosted for expedited GP. */
	unsigned long n_normal_boosts;
				/* Number of tasks boosted for normal GP. */
	unsigned long n_balk_blkd_tasks;
				/* Refused to boost: no blocked tasks. */
	unsigned long n_balk_exp_gp_tasks;
				/* Refused to boost: nothing blocking GP. */
	unsigned long n_balk_boost_tasks;
				/* Refused to boost: already boosting. */
	unsigned long n_balk_notblocked;
				/* Refused to boost: RCU RS CS still running. */
	unsigned long n_balk_notyet;
				/* Refused to boost: not yet time. */
	unsigned long n_balk_nos;
				/* Refused to boost: not sure why, though. */
				/*  This can happen due to race conditions. */
#endif /* #ifdef CONFIG_RCU_BOOST */
#ifdef CONFIG_RCU_NOCB_CPU
	wait_queue_head_t nocb_gp_wq[2];
				/* Place for rcu_nocb_kthread() to wait GP. */
#endif /* #ifdef CONFIG_RCU_NOCB_CPU */
	int need_future_gp[2];
				/* Counts of upcoming no-CB GP requests. */
	raw_spinlock_t fqslock ____cacheline_internodealigned_in_smp;
} ____cacheline_internodealigned_in_smp;

/*
 * Do a full breadth-first scan of the rcu_node structures for the
 * specified rcu_state structure.
 */
#define rcu_for_each_node_breadth_first(rsp, rnp) \
	for ((rnp) = &(rsp)->node[0]; \
	     (rnp) < &(rsp)->node[rcu_num_nodes]; (rnp)++)

/*
 * Do a breadth-first scan of the non-leaf rcu_node structures for the
 * specified rcu_state structure.  Note that if there is a singleton
 * rcu_node tree with but one rcu_node structure, this loop is a no-op.
 */
#define rcu_for_each_nonleaf_node_breadth_first(rsp, rnp) \
	for ((rnp) = &(rsp)->node[0]; \
	     (rnp) < (rsp)->level[rcu_num_lvls - 1]; (rnp)++)

/*
 * Scan the leaves of the rcu_node hierarchy for the specified rcu_state
 * structure.  Note that if there is a singleton rcu_node tree with but
 * one rcu_node structure, this loop -will- visit the rcu_node structure.
 * It is still a leaf node, even if it is also the root node.
 */
#define rcu_for_each_leaf_node(rsp, rnp) \
	for ((rnp) = (rsp)->level[rcu_num_lvls - 1]; \
	     (rnp) < &(rsp)->node[rcu_num_nodes]; (rnp)++)

/* Index values for nxttail array in struct rcu_data. */
#define RCU_DONE_TAIL		0	/* Also RCU_WAIT head. */
#define RCU_WAIT_TAIL		1	/* Also RCU_NEXT_READY head. */
#define RCU_NEXT_READY_TAIL	2	/* Also RCU_NEXT head. */
#define RCU_NEXT_TAIL		3
#define RCU_NEXT_SIZE		4

/* Per-CPU data for read-copy update. */
struct rcu_data {
	/* 1) quiescent-state and grace-period handling : */
	unsigned long	completed;	/* Track rsp->completed gp number */
					/*  in order to detect GP end. */
	unsigned long	gpnum;		/* Highest gp number that this CPU */
					/*  is aware of having started. */
	bool		passed_quiesce;	/* User-mode/idle loop etc. */
	bool		qs_pending;	/* Core waits for quiesc state. */
	bool		beenonline;	/* CPU online at least once. */
	bool		preemptible;	/* Preemptible RCU? */
	struct rcu_node *mynode;	/* This CPU's leaf of hierarchy */
	unsigned long grpmask;		/* Mask to apply to leaf qsmask. */
#ifdef CONFIG_RCU_CPU_STALL_INFO
	unsigned long	ticks_this_gp;	/* The number of scheduling-clock */
					/*  ticks this CPU has handled */
					/*  during and after the last grace */
					/* period it is aware of. */
#endif /* #ifdef CONFIG_RCU_CPU_STALL_INFO */

	/* 2) batch handling */
	/*
	 * If nxtlist is not NULL, it is partitioned as follows.
	 * Any of the partitions might be empty, in which case the
	 * pointer to that partition will be equal to the pointer for
	 * the following partition.  When the list is empty, all of
	 * the nxttail elements point to the ->nxtlist pointer itself,
	 * which in that case is NULL.
	 *
	 * [nxtlist, *nxttail[RCU_DONE_TAIL]):
	 *	Entries that batch # <= ->completed
	 *	The grace period for these entries has completed, and
	 *	the other grace-period-completed entries may be moved
	 *	here temporarily in rcu_process_callbacks().
	 * [*nxttail[RCU_DONE_TAIL], *nxttail[RCU_WAIT_TAIL]):
	 *	Entries that batch # <= ->completed - 1: waiting for current GP
	 * [*nxttail[RCU_WAIT_TAIL], *nxttail[RCU_NEXT_READY_TAIL]):
	 *	Entries known to have arrived before current GP ended
	 * [*nxttail[RCU_NEXT_READY_TAIL], *nxttail[RCU_NEXT_TAIL]):
	 *	Entries that might have arrived after current GP ended
	 *	Note that the value of *nxttail[RCU_NEXT_TAIL] will
	 *	always be NULL, as this is the end of the list.
	 */
	struct rcu_head *nxtlist;
	struct rcu_head **nxttail[RCU_NEXT_SIZE];
	unsigned long	nxtcompleted[RCU_NEXT_SIZE];
					/* grace periods for sublists. */
	long		qlen_lazy;	/* # of lazy queued callbacks */
	long		qlen;		/* # of queued callbacks, incl lazy */
	long		qlen_last_fqs_check;
					/* qlen at last check for QS forcing */
	unsigned long	n_cbs_invoked;	/* count of RCU cbs invoked. */
	unsigned long	n_nocbs_invoked; /* count of no-CBs RCU cbs invoked. */
	unsigned long   n_cbs_orphaned; /* RCU cbs orphaned by dying CPU */
	unsigned long   n_cbs_adopted;  /* RCU cbs adopted from dying CPU */
	unsigned long	n_force_qs_snap;
					/* did other CPU force QS recently? */
	long		blimit;		/* Upper limit on a processed batch */

	/* 3) dynticks interface. */
	struct rcu_dynticks *dynticks;	/* Shared per-CPU dynticks state. */
	int dynticks_snap;		/* Per-GP tracking for dynticks. */

	/* 4) reasons this CPU needed to be kicked by force_quiescent_state */
	unsigned long dynticks_fqs;	/* Kicked due to dynticks idle. */
	unsigned long offline_fqs;	/* Kicked due to being offline. */

	/* 5) __rcu_pending() statistics. */
	unsigned long n_rcu_pending;	/* rcu_pending() calls since boot. */
	unsigned long n_rp_qs_pending;
	unsigned long n_rp_report_qs;
	unsigned long n_rp_cb_ready;
	unsigned long n_rp_cpu_needs_gp;
	unsigned long n_rp_gp_completed;
	unsigned long n_rp_gp_started;
	unsigned long n_rp_need_nothing;

	/* 6) _rcu_barrier() and OOM callbacks. */
	struct rcu_head barrier_head;
#ifdef CONFIG_RCU_FAST_NO_HZ
	struct rcu_head oom_head;
#endif /* #ifdef CONFIG_RCU_FAST_NO_HZ */

	/* 7) Callback offloading. */
#ifdef CONFIG_RCU_NOCB_CPU
	struct rcu_head *nocb_head;	/* CBs waiting for kthread. */
	struct rcu_head **nocb_tail;
	atomic_long_t nocb_q_count;	/* # CBs waiting for kthread */
	atomic_long_t nocb_q_count_lazy; /*  (approximate). */
	int nocb_p_count;		/* # CBs being invoked by kthread */
	int nocb_p_count_lazy;		/*  (approximate). */
	wait_queue_head_t nocb_wq;	/* For nocb kthreads to sleep on. */
	struct task_struct *nocb_kthread;
#endif /* #ifdef CONFIG_RCU_NOCB_CPU */

	/* 8) RCU CPU stall data. */
#ifdef CONFIG_RCU_CPU_STALL_INFO
	unsigned int softirq_snap;	/* Snapshot of softirq activity. */
#endif /* #ifdef CONFIG_RCU_CPU_STALL_INFO */

	int cpu;
	struct rcu_state *rsp;
};

/* Values for fqs_state field in struct rcu_state. */
#define RCU_GP_IDLE		0	/* No grace period in progress. */
#define RCU_GP_INIT		1	/* Grace period being initialized. */
#define RCU_SAVE_DYNTICK	2	/* Need to scan dyntick state. */
#define RCU_FORCE_QS		3	/* Need to force quiescent state. */
#define RCU_SIGNAL_INIT		RCU_SAVE_DYNTICK

#define RCU_JIFFIES_TILL_FORCE_QS	 3	/* for rsp->jiffies_force_qs */

#define RCU_STALL_RAT_DELAY		2	/* Allow other CPUs time */
						/*  to take at least one */
						/*  scheduling clock irq */
						/*  before ratting on them. */

#define rcu_wait(cond)							\
do {									\
	for (;;) {							\
		set_current_state(TASK_INTERRUPTIBLE);			\
		if (cond)						\
			break;						\
		schedule();						\
	}								\
	__set_current_state(TASK_RUNNING);				\
} while (0)

/*
 * RCU global state, including node hierarchy.  This hierarchy is
 * represented in "heap" form in a dense array.  The root (first level)
 * of the hierarchy is in ->node[0] (referenced by ->level[0]), the second
 * level in ->node[1] through ->node[m] (->node[1] referenced by ->level[1]),
 * and the third level in ->node[m+1] and following (->node[m+1] referenced
 * by ->level[2]).  The number of levels is determined by the number of
 * CPUs and by CONFIG_RCU_FANOUT.  Small systems will have a "hierarchy"
 * consisting of a single rcu_node.
 */
struct rcu_state {
	struct rcu_node node[NUM_RCU_NODES];	/* Hierarchy. */
	struct rcu_node *level[RCU_NUM_LVLS];	/* Hierarchy levels. */
	u32 levelcnt[MAX_RCU_LVLS + 1];		/* # nodes in each level. */
	u8 levelspread[RCU_NUM_LVLS];		/* kids/node in each level. */
	struct rcu_data __percpu *rda;		/* pointer of percu rcu_data. */
	void (*call)(struct rcu_head *head,	/* call_rcu() flavor. */
		     void (*func)(struct rcu_head *head));

	/* The following fields are guarded by the root rcu_node's lock. */

	u8	fqs_state ____cacheline_internodealigned_in_smp;
						/* Force QS state. */
	u8	boost;				/* Subject to priority boost. */
	unsigned long gpnum;			/* Current gp number. */
	unsigned long completed;		/* # of last completed gp. */
	struct task_struct *gp_kthread;		/* Task for grace periods. */
	wait_queue_head_t gp_wq;		/* Where GP task waits. */
	int gp_flags;				/* Commands for GP task. */

	/* End of fields guarded by root rcu_node's lock. */

	raw_spinlock_t orphan_lock ____cacheline_internodealigned_in_smp;
						/* Protect following fields. */
	struct rcu_head *orphan_nxtlist;	/* Orphaned callbacks that */
						/*  need a grace period. */
	struct rcu_head **orphan_nxttail;	/* Tail of above. */
	struct rcu_head *orphan_donelist;	/* Orphaned callbacks that */
						/*  are ready to invoke. */
	struct rcu_head **orphan_donetail;	/* Tail of above. */
	long qlen_lazy;				/* Number of lazy callbacks. */
	long qlen;				/* Total number of callbacks. */
	/* End of fields guarded by orphan_lock. */

	struct mutex onoff_mutex;		/* Coordinate hotplug & GPs. */

	struct mutex barrier_mutex;		/* Guards barrier fields. */
	atomic_t barrier_cpu_count;		/* # CPUs waiting on. */
	struct completion barrier_completion;	/* Wake at barrier end. */
	unsigned long n_barrier_done;		/* ++ at start and end of */
						/*  _rcu_barrier(). */
	/* End of fields guarded by barrier_mutex. */

	atomic_long_t expedited_start;		/* Starting ticket. */
	atomic_long_t expedited_done;		/* Done ticket. */
	atomic_long_t expedited_wrap;		/* # near-wrap incidents. */
	atomic_long_t expedited_tryfail;	/* # acquisition failures. */
	atomic_long_t expedited_workdone1;	/* # done by others #1. */
	atomic_long_t expedited_workdone2;	/* # done by others #2. */
	atomic_long_t expedited_normal;		/* # fallbacks to normal. */
	atomic_long_t expedited_stoppedcpus;	/* # successful stop_cpus. */
	atomic_long_t expedited_done_tries;	/* # tries to update _done. */
	atomic_long_t expedited_done_lost;	/* # times beaten to _done. */
	atomic_long_t expedited_done_exit;	/* # times exited _done loop. */

	unsigned long jiffies_force_qs;		/* Time at which to invoke */
						/*  force_quiescent_state(). */
	unsigned long n_force_qs;		/* Number of calls to */
						/*  force_quiescent_state(). */
	unsigned long n_force_qs_lh;		/* ~Number of calls leaving */
						/*  due to lock unavailable. */
	unsigned long n_force_qs_ngp;		/* Number of calls leaving */
						/*  due to no GP active. */
	unsigned long gp_start;			/* Time at which GP started, */
						/*  but in jiffies. */
	unsigned long jiffies_stall;		/* Time at which to check */
						/*  for CPU stalls. */
	unsigned long gp_max;			/* Maximum GP duration in */
						/*  jiffies. */
	char *name;				/* Name of structure. */
	char abbr;				/* Abbreviated name. */
	struct list_head flavors;		/* List of RCU flavors. */
};

/* Values for rcu_state structure's gp_flags field. */
#define RCU_GP_FLAG_INIT 0x1	/* Need grace-period initialization. */
#define RCU_GP_FLAG_FQS  0x2	/* Need grace-period quiescent-state forcing. */

extern struct list_head rcu_struct_flavors;

/* Sequence through rcu_state structures for each RCU flavor. */
#define for_each_rcu_flavor(rsp) \
	list_for_each_entry((rsp), &rcu_struct_flavors, flavors)

/* Return values for rcu_preempt_offline_tasks(). */

#define RCU_OFL_TASKS_NORM_GP	0x1		/* Tasks blocking normal */
						/*  GP were moved to root. */
#define RCU_OFL_TASKS_EXP_GP	0x2		/* Tasks blocking expedited */
						/*  GP were moved to root. */

/*
 * RCU implementation internal declarations:
 */
extern struct rcu_state rcu_sched_state;
DECLARE_PER_CPU(struct rcu_data, rcu_sched_data);

extern struct rcu_state rcu_bh_state;
DECLARE_PER_CPU(struct rcu_data, rcu_bh_data);

#ifdef CONFIG_TREE_PREEMPT_RCU
extern struct rcu_state rcu_preempt_state;
DECLARE_PER_CPU(struct rcu_data, rcu_preempt_data);
#endif /* #ifdef CONFIG_TREE_PREEMPT_RCU */

#ifdef CONFIG_RCU_BOOST
DECLARE_PER_CPU(unsigned int, rcu_cpu_kthread_status);
DECLARE_PER_CPU(int, rcu_cpu_kthread_cpu);
DECLARE_PER_CPU(unsigned int, rcu_cpu_kthread_loops);
DECLARE_PER_CPU(char, rcu_cpu_has_work);
#endif /* #ifdef CONFIG_RCU_BOOST */

#ifndef RCU_TREE_NONCORE

/* Forward declarations for rcutree_plugin.h */
static void rcu_bootup_announce(void);
long rcu_batches_completed(void);
static void rcu_preempt_note_context_switch(int cpu);
static int rcu_preempt_blocked_readers_cgp(struct rcu_node *rnp);
#ifdef CONFIG_HOTPLUG_CPU
static void rcu_report_unblock_qs_rnp(struct rcu_node *rnp,
				      unsigned long flags);
#endif /* #ifdef CONFIG_HOTPLUG_CPU */
static void rcu_print_detail_task_stall(struct rcu_state *rsp);
static int rcu_print_task_stall(struct rcu_node *rnp);
static void rcu_preempt_check_blocked_tasks(struct rcu_node *rnp);
#ifdef CONFIG_HOTPLUG_CPU
static int rcu_preempt_offline_tasks(struct rcu_state *rsp,
				     struct rcu_node *rnp,
				     struct rcu_data *rdp);
#endif /* #ifdef CONFIG_HOTPLUG_CPU */
static void rcu_preempt_check_callbacks(int cpu);
void call_rcu(struct rcu_head *head, void (*func)(struct rcu_head *rcu));
#if defined(CONFIG_HOTPLUG_CPU) || defined(CONFIG_TREE_PREEMPT_RCU)
static void rcu_report_exp_rnp(struct rcu_state *rsp, struct rcu_node *rnp,
			       bool wake);
#endif /* #if defined(CONFIG_HOTPLUG_CPU) || defined(CONFIG_TREE_PREEMPT_RCU) */
static void __init __rcu_init_preempt(void);
static void rcu_initiate_boost(struct rcu_node *rnp, unsigned long flags);
static void rcu_preempt_boost_start_gp(struct rcu_node *rnp);
static void invoke_rcu_callbacks_kthread(void);
static bool rcu_is_callbacks_kthread(void);
#ifdef CONFIG_RCU_BOOST
static void rcu_preempt_do_callbacks(void);
static int __cpuinit rcu_spawn_one_boost_kthread(struct rcu_state *rsp,
						 struct rcu_node *rnp);
#endif /* #ifdef CONFIG_RCU_BOOST */
static void __cpuinit rcu_prepare_kthreads(int cpu);
static void rcu_cleanup_after_idle(int cpu);
static void rcu_prepare_for_idle(int cpu);
static void rcu_idle_count_callbacks_posted(void);
static void print_cpu_stall_info_begin(void);
static void print_cpu_stall_info(struct rcu_state *rsp, int cpu);
static void print_cpu_stall_info_end(void);
static void zero_cpu_stall_ticks(struct rcu_data *rdp);
static void increment_cpu_stall_ticks(void);
<<<<<<< HEAD
=======
static int rcu_nocb_needs_gp(struct rcu_state *rsp);
static void rcu_nocb_gp_set(struct rcu_node *rnp, int nrq);
static void rcu_nocb_gp_cleanup(struct rcu_state *rsp, struct rcu_node *rnp);
static void rcu_init_one_nocb(struct rcu_node *rnp);
static bool is_nocb_cpu(int cpu);
>>>>>>> 8700c95a
static bool __call_rcu_nocb(struct rcu_data *rdp, struct rcu_head *rhp,
			    bool lazy);
static bool rcu_nocb_adopt_orphan_cbs(struct rcu_state *rsp,
				      struct rcu_data *rdp);
static void rcu_boot_init_nocb_percpu_data(struct rcu_data *rdp);
static void rcu_spawn_nocb_kthreads(struct rcu_state *rsp);
<<<<<<< HEAD
static void init_nocb_callback_list(struct rcu_data *rdp);
static void __init rcu_init_nocb(void);
static void rcu_kick_nohz_cpu(int cpu);
=======
static bool init_nocb_callback_list(struct rcu_data *rdp);
>>>>>>> 8700c95a

#endif /* #ifndef RCU_TREE_NONCORE */

#ifdef CONFIG_RCU_TRACE
#ifdef CONFIG_RCU_NOCB_CPU
/* Sum up queue lengths for tracing. */
static inline void rcu_nocb_q_lengths(struct rcu_data *rdp, long *ql, long *qll)
{
	*ql = atomic_long_read(&rdp->nocb_q_count) + rdp->nocb_p_count;
	*qll = atomic_long_read(&rdp->nocb_q_count_lazy) + rdp->nocb_p_count_lazy;
}
#else /* #ifdef CONFIG_RCU_NOCB_CPU */
static inline void rcu_nocb_q_lengths(struct rcu_data *rdp, long *ql, long *qll)
{
	*ql = 0;
	*qll = 0;
}
#endif /* #else #ifdef CONFIG_RCU_NOCB_CPU */
#endif /* #ifdef CONFIG_RCU_TRACE */<|MERGE_RESOLUTION|>--- conflicted
+++ resolved
@@ -526,27 +526,18 @@
 static void print_cpu_stall_info_end(void);
 static void zero_cpu_stall_ticks(struct rcu_data *rdp);
 static void increment_cpu_stall_ticks(void);
-<<<<<<< HEAD
-=======
 static int rcu_nocb_needs_gp(struct rcu_state *rsp);
 static void rcu_nocb_gp_set(struct rcu_node *rnp, int nrq);
 static void rcu_nocb_gp_cleanup(struct rcu_state *rsp, struct rcu_node *rnp);
 static void rcu_init_one_nocb(struct rcu_node *rnp);
-static bool is_nocb_cpu(int cpu);
->>>>>>> 8700c95a
 static bool __call_rcu_nocb(struct rcu_data *rdp, struct rcu_head *rhp,
 			    bool lazy);
 static bool rcu_nocb_adopt_orphan_cbs(struct rcu_state *rsp,
 				      struct rcu_data *rdp);
 static void rcu_boot_init_nocb_percpu_data(struct rcu_data *rdp);
 static void rcu_spawn_nocb_kthreads(struct rcu_state *rsp);
-<<<<<<< HEAD
-static void init_nocb_callback_list(struct rcu_data *rdp);
-static void __init rcu_init_nocb(void);
 static void rcu_kick_nohz_cpu(int cpu);
-=======
 static bool init_nocb_callback_list(struct rcu_data *rdp);
->>>>>>> 8700c95a
 
 #endif /* #ifndef RCU_TREE_NONCORE */
 
