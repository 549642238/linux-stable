--- conflicted
+++ resolved
@@ -1249,12 +1249,9 @@
 	addi	r3,r3,function_trace_op@toc@l
 	ld	r5,0(r3)
 
-<<<<<<< HEAD
-=======
 #ifdef CONFIG_LIVEPATCH
 	mr	r14,r7		/* remember old NIP */
 #endif
->>>>>>> be69f70e
 	/* Calculate ip from nip-4 into r3 for call below */
 	subi    r3, r7, MCOUNT_INSN_SIZE
 
@@ -1279,12 +1276,9 @@
 	/* Load ctr with the possibly modified NIP */
 	ld	r3, _NIP(r1)
 	mtctr	r3
-<<<<<<< HEAD
-=======
 #ifdef CONFIG_LIVEPATCH
 	cmpd	r14,r3		/* has NIP been altered? */
 #endif
->>>>>>> be69f70e
 
 	/* Restore gprs */
 	REST_8GPRS(0,r1)
@@ -1302,14 +1296,11 @@
 	ld	r0, LRSAVE(r1)
 	mtlr	r0
 
-<<<<<<< HEAD
-=======
 #ifdef CONFIG_LIVEPATCH
         /* Based on the cmpd above, if the NIP was altered handle livepatch */
 	bne-	livepatch_handler
 #endif
 
->>>>>>> be69f70e
 #ifdef CONFIG_FUNCTION_GRAPH_TRACER
 	stdu	r1, -112(r1)
 .globl ftrace_graph_call
