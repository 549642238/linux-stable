/*
 *    Copyright IBM Corp. 2007, 2011
 *    Author(s): Martin Schwidefsky <schwidefsky@de.ibm.com>
 */

#include <linux/sched.h>
#include <linux/kernel.h>
#include <linux/errno.h>
#include <linux/gfp.h>
#include <linux/mm.h>
#include <linux/swap.h>
#include <linux/smp.h>
#include <linux/highmem.h>
#include <linux/pagemap.h>
#include <linux/spinlock.h>
#include <linux/module.h>
#include <linux/quicklist.h>
#include <linux/rcupdate.h>
#include <linux/slab.h>
#include <linux/swapops.h>

#include <asm/pgtable.h>
#include <asm/pgalloc.h>
#include <asm/tlb.h>
#include <asm/tlbflush.h>
#include <asm/mmu_context.h>

#ifndef CONFIG_64BIT
#define ALLOC_ORDER	1
#define FRAG_MASK	0x0f
#else
#define ALLOC_ORDER	2
#define FRAG_MASK	0x03
#endif


unsigned long *crst_table_alloc(struct mm_struct *mm)
{
	struct page *page = alloc_pages(GFP_KERNEL, ALLOC_ORDER);

	if (!page)
		return NULL;
	return (unsigned long *) page_to_phys(page);
}

void crst_table_free(struct mm_struct *mm, unsigned long *table)
{
	free_pages((unsigned long) table, ALLOC_ORDER);
}

#ifdef CONFIG_64BIT
static void __crst_table_upgrade(void *arg)
{
	struct mm_struct *mm = arg;

	if (current->active_mm == mm) {
		clear_user_asce();
		set_user_asce(mm);
	}
	__tlb_flush_local();
}

int crst_table_upgrade(struct mm_struct *mm, unsigned long limit)
{
	unsigned long *table, *pgd;
	unsigned long entry;
	int flush;

	BUG_ON(limit > (1UL << 53));
	flush = 0;
repeat:
	table = crst_table_alloc(mm);
	if (!table)
		return -ENOMEM;
	spin_lock_bh(&mm->page_table_lock);
	if (mm->context.asce_limit < limit) {
		pgd = (unsigned long *) mm->pgd;
		if (mm->context.asce_limit <= (1UL << 31)) {
			entry = _REGION3_ENTRY_EMPTY;
			mm->context.asce_limit = 1UL << 42;
			mm->context.asce_bits = _ASCE_TABLE_LENGTH |
						_ASCE_USER_BITS |
						_ASCE_TYPE_REGION3;
		} else {
			entry = _REGION2_ENTRY_EMPTY;
			mm->context.asce_limit = 1UL << 53;
			mm->context.asce_bits = _ASCE_TABLE_LENGTH |
						_ASCE_USER_BITS |
						_ASCE_TYPE_REGION2;
		}
		crst_table_init(table, entry);
		pgd_populate(mm, (pgd_t *) table, (pud_t *) pgd);
		mm->pgd = (pgd_t *) table;
		mm->task_size = mm->context.asce_limit;
		table = NULL;
		flush = 1;
	}
	spin_unlock_bh(&mm->page_table_lock);
	if (table)
		crst_table_free(mm, table);
	if (mm->context.asce_limit < limit)
		goto repeat;
	if (flush)
		on_each_cpu(__crst_table_upgrade, mm, 0);
	return 0;
}

void crst_table_downgrade(struct mm_struct *mm, unsigned long limit)
{
	pgd_t *pgd;

	if (current->active_mm == mm) {
		clear_user_asce();
		__tlb_flush_mm(mm);
	}
	while (mm->context.asce_limit > limit) {
		pgd = mm->pgd;
		switch (pgd_val(*pgd) & _REGION_ENTRY_TYPE_MASK) {
		case _REGION_ENTRY_TYPE_R2:
			mm->context.asce_limit = 1UL << 42;
			mm->context.asce_bits = _ASCE_TABLE_LENGTH |
						_ASCE_USER_BITS |
						_ASCE_TYPE_REGION3;
			break;
		case _REGION_ENTRY_TYPE_R3:
			mm->context.asce_limit = 1UL << 31;
			mm->context.asce_bits = _ASCE_TABLE_LENGTH |
						_ASCE_USER_BITS |
						_ASCE_TYPE_SEGMENT;
			break;
		default:
			BUG();
		}
		mm->pgd = (pgd_t *) (pgd_val(*pgd) & _REGION_ENTRY_ORIGIN);
		mm->task_size = mm->context.asce_limit;
		crst_table_free(mm, (unsigned long *) pgd);
	}
	if (current->active_mm == mm)
		set_user_asce(mm);
}
#endif

#ifdef CONFIG_PGSTE

/**
 * gmap_alloc - allocate a guest address space
 * @mm: pointer to the parent mm_struct
 * @limit: maximum size of the gmap address space
 *
 * Returns a guest address space structure.
 */
struct gmap *gmap_alloc(struct mm_struct *mm, unsigned long limit)
{
	struct gmap *gmap;
	struct page *page;
	unsigned long *table;
	unsigned long etype, atype;

	if (limit < (1UL << 31)) {
		limit = (1UL << 31) - 1;
		atype = _ASCE_TYPE_SEGMENT;
		etype = _SEGMENT_ENTRY_EMPTY;
	} else if (limit < (1UL << 42)) {
		limit = (1UL << 42) - 1;
		atype = _ASCE_TYPE_REGION3;
		etype = _REGION3_ENTRY_EMPTY;
	} else if (limit < (1UL << 53)) {
		limit = (1UL << 53) - 1;
		atype = _ASCE_TYPE_REGION2;
		etype = _REGION2_ENTRY_EMPTY;
	} else {
		limit = -1UL;
		atype = _ASCE_TYPE_REGION1;
		etype = _REGION1_ENTRY_EMPTY;
	}
	gmap = kzalloc(sizeof(struct gmap), GFP_KERNEL);
	if (!gmap)
		goto out;
	INIT_LIST_HEAD(&gmap->crst_list);
	INIT_RADIX_TREE(&gmap->guest_to_host, GFP_KERNEL);
	INIT_RADIX_TREE(&gmap->host_to_guest, GFP_ATOMIC);
	spin_lock_init(&gmap->guest_table_lock);
	gmap->mm = mm;
	page = alloc_pages(GFP_KERNEL, ALLOC_ORDER);
	if (!page)
		goto out_free;
	page->index = 0;
	list_add(&page->lru, &gmap->crst_list);
	table = (unsigned long *) page_to_phys(page);
	crst_table_init(table, etype);
	gmap->table = table;
	gmap->asce = atype | _ASCE_TABLE_LENGTH |
		_ASCE_USER_BITS | __pa(table);
	gmap->asce_end = limit;
	down_write(&mm->mmap_sem);
	list_add(&gmap->list, &mm->context.gmap_list);
	up_write(&mm->mmap_sem);
	return gmap;

out_free:
	kfree(gmap);
out:
	return NULL;
}
EXPORT_SYMBOL_GPL(gmap_alloc);

static void gmap_flush_tlb(struct gmap *gmap)
{
	if (MACHINE_HAS_IDTE)
		__tlb_flush_asce(gmap->mm, gmap->asce);
	else
		__tlb_flush_global();
}

static void gmap_radix_tree_free(struct radix_tree_root *root)
{
	struct radix_tree_iter iter;
	unsigned long indices[16];
	unsigned long index;
	void **slot;
	int i, nr;

	/* A radix tree is freed by deleting all of its entries */
	index = 0;
	do {
		nr = 0;
		radix_tree_for_each_slot(slot, root, &iter, index) {
			indices[nr] = iter.index;
			if (++nr == 16)
				break;
		}
		for (i = 0; i < nr; i++) {
			index = indices[i];
			radix_tree_delete(root, index);
		}
	} while (nr > 0);
}

/**
 * gmap_free - free a guest address space
 * @gmap: pointer to the guest address space structure
 */
void gmap_free(struct gmap *gmap)
{
	struct page *page, *next;

	/* Flush tlb. */
	if (MACHINE_HAS_IDTE)
		__tlb_flush_asce(gmap->mm, gmap->asce);
	else
		__tlb_flush_global();

	/* Free all segment & region tables. */
	list_for_each_entry_safe(page, next, &gmap->crst_list, lru)
		__free_pages(page, ALLOC_ORDER);
	gmap_radix_tree_free(&gmap->guest_to_host);
	gmap_radix_tree_free(&gmap->host_to_guest);
	down_write(&gmap->mm->mmap_sem);
	list_del(&gmap->list);
	up_write(&gmap->mm->mmap_sem);
	kfree(gmap);
}
EXPORT_SYMBOL_GPL(gmap_free);

/**
 * gmap_enable - switch primary space to the guest address space
 * @gmap: pointer to the guest address space structure
 */
void gmap_enable(struct gmap *gmap)
{
	S390_lowcore.gmap = (unsigned long) gmap;
}
EXPORT_SYMBOL_GPL(gmap_enable);

/**
 * gmap_disable - switch back to the standard primary address space
 * @gmap: pointer to the guest address space structure
 */
void gmap_disable(struct gmap *gmap)
{
	S390_lowcore.gmap = 0UL;
}
EXPORT_SYMBOL_GPL(gmap_disable);

/*
 * gmap_alloc_table is assumed to be called with mmap_sem held
 */
static int gmap_alloc_table(struct gmap *gmap, unsigned long *table,
			    unsigned long init, unsigned long gaddr)
{
	struct page *page;
	unsigned long *new;

	/* since we dont free the gmap table until gmap_free we can unlock */
	page = alloc_pages(GFP_KERNEL, ALLOC_ORDER);
	if (!page)
		return -ENOMEM;
	new = (unsigned long *) page_to_phys(page);
	crst_table_init(new, init);
	spin_lock(&gmap->mm->page_table_lock);
	if (*table & _REGION_ENTRY_INVALID) {
		list_add(&page->lru, &gmap->crst_list);
		*table = (unsigned long) new | _REGION_ENTRY_LENGTH |
			(*table & _REGION_ENTRY_TYPE_MASK);
		page->index = gaddr;
		page = NULL;
	}
	spin_unlock(&gmap->mm->page_table_lock);
	if (page)
		__free_pages(page, ALLOC_ORDER);
	return 0;
}

/**
 * __gmap_segment_gaddr - find virtual address from segment pointer
 * @entry: pointer to a segment table entry in the guest address space
 *
 * Returns the virtual address in the guest address space for the segment
 */
static unsigned long __gmap_segment_gaddr(unsigned long *entry)
{
	struct page *page;
	unsigned long offset;

	offset = (unsigned long) entry / sizeof(unsigned long);
	offset = (offset & (PTRS_PER_PMD - 1)) * PMD_SIZE;
	page = pmd_to_page((pmd_t *) entry);
	return page->index + offset;
}

/**
 * __gmap_unlink_by_vmaddr - unlink a single segment via a host address
 * @gmap: pointer to the guest address space structure
 * @vmaddr: address in the host process address space
 *
 * Returns 1 if a TLB flush is required
 */
static int __gmap_unlink_by_vmaddr(struct gmap *gmap, unsigned long vmaddr)
{
	unsigned long *entry;
	int flush = 0;

	spin_lock(&gmap->guest_table_lock);
	entry = radix_tree_delete(&gmap->host_to_guest, vmaddr >> PMD_SHIFT);
	if (entry) {
		flush = (*entry != _SEGMENT_ENTRY_INVALID);
		*entry = _SEGMENT_ENTRY_INVALID;
	}
	spin_unlock(&gmap->guest_table_lock);
	return flush;
}

/**
 * __gmap_unmap_by_gaddr - unmap a single segment via a guest address
 * @gmap: pointer to the guest address space structure
 * @gaddr: address in the guest address space
 *
 * Returns 1 if a TLB flush is required
 */
static int __gmap_unmap_by_gaddr(struct gmap *gmap, unsigned long gaddr)
{
	unsigned long vmaddr;

	vmaddr = (unsigned long) radix_tree_delete(&gmap->guest_to_host,
						   gaddr >> PMD_SHIFT);
	return vmaddr ? __gmap_unlink_by_vmaddr(gmap, vmaddr) : 0;
}

/**
 * gmap_unmap_segment - unmap segment from the guest address space
 * @gmap: pointer to the guest address space structure
 * @to: address in the guest address space
 * @len: length of the memory area to unmap
 *
 * Returns 0 if the unmap succeeded, -EINVAL if not.
 */
int gmap_unmap_segment(struct gmap *gmap, unsigned long to, unsigned long len)
{
	unsigned long off;
	int flush;

	if ((to | len) & (PMD_SIZE - 1))
		return -EINVAL;
	if (len == 0 || to + len < to)
		return -EINVAL;

	flush = 0;
	down_write(&gmap->mm->mmap_sem);
	for (off = 0; off < len; off += PMD_SIZE)
		flush |= __gmap_unmap_by_gaddr(gmap, to + off);
	up_write(&gmap->mm->mmap_sem);
	if (flush)
		gmap_flush_tlb(gmap);
	return 0;
}
EXPORT_SYMBOL_GPL(gmap_unmap_segment);

/**
 * gmap_mmap_segment - map a segment to the guest address space
 * @gmap: pointer to the guest address space structure
 * @from: source address in the parent address space
 * @to: target address in the guest address space
 * @len: length of the memory area to map
 *
 * Returns 0 if the mmap succeeded, -EINVAL or -ENOMEM if not.
 */
int gmap_map_segment(struct gmap *gmap, unsigned long from,
		     unsigned long to, unsigned long len)
{
	unsigned long off;
	int flush;

	if ((from | to | len) & (PMD_SIZE - 1))
		return -EINVAL;
	if (len == 0 || from + len < from || to + len < to ||
	    from + len > TASK_MAX_SIZE || to + len > gmap->asce_end)
		return -EINVAL;

	flush = 0;
	down_write(&gmap->mm->mmap_sem);
	for (off = 0; off < len; off += PMD_SIZE) {
		/* Remove old translation */
		flush |= __gmap_unmap_by_gaddr(gmap, to + off);
		/* Store new translation */
		if (radix_tree_insert(&gmap->guest_to_host,
				      (to + off) >> PMD_SHIFT,
				      (void *) from + off))
			break;
	}
	up_write(&gmap->mm->mmap_sem);
	if (flush)
		gmap_flush_tlb(gmap);
	if (off >= len)
		return 0;
	gmap_unmap_segment(gmap, to, len);
	return -ENOMEM;
}
EXPORT_SYMBOL_GPL(gmap_map_segment);

/**
 * __gmap_translate - translate a guest address to a user space address
 * @gmap: pointer to guest mapping meta data structure
 * @gaddr: guest address
 *
 * Returns user space address which corresponds to the guest address or
 * -EFAULT if no such mapping exists.
 * This function does not establish potentially missing page table entries.
 * The mmap_sem of the mm that belongs to the address space must be held
 * when this function gets called.
 */
unsigned long __gmap_translate(struct gmap *gmap, unsigned long gaddr)
{
	unsigned long vmaddr;

	vmaddr = (unsigned long)
		radix_tree_lookup(&gmap->guest_to_host, gaddr >> PMD_SHIFT);
	return vmaddr ? (vmaddr | (gaddr & ~PMD_MASK)) : -EFAULT;
}
EXPORT_SYMBOL_GPL(__gmap_translate);

/**
 * gmap_translate - translate a guest address to a user space address
 * @gmap: pointer to guest mapping meta data structure
 * @gaddr: guest address
 *
 * Returns user space address which corresponds to the guest address or
 * -EFAULT if no such mapping exists.
 * This function does not establish potentially missing page table entries.
 */
unsigned long gmap_translate(struct gmap *gmap, unsigned long gaddr)
{
	unsigned long rc;

	down_read(&gmap->mm->mmap_sem);
	rc = __gmap_translate(gmap, gaddr);
	up_read(&gmap->mm->mmap_sem);
	return rc;
}
EXPORT_SYMBOL_GPL(gmap_translate);

/**
 * gmap_unlink - disconnect a page table from the gmap shadow tables
 * @gmap: pointer to guest mapping meta data structure
 * @table: pointer to the host page table
 * @vmaddr: vm address associated with the host page table
 */
static void gmap_unlink(struct mm_struct *mm, unsigned long *table,
			unsigned long vmaddr)
{
	struct gmap *gmap;
	int flush;

	list_for_each_entry(gmap, &mm->context.gmap_list, list) {
		flush = __gmap_unlink_by_vmaddr(gmap, vmaddr);
		if (flush)
			gmap_flush_tlb(gmap);
	}
}

/**
 * gmap_link - set up shadow page tables to connect a host to a guest address
 * @gmap: pointer to guest mapping meta data structure
 * @gaddr: guest address
 * @vmaddr: vm address
 *
 * Returns 0 on success, -ENOMEM for out of memory conditions, and -EFAULT
 * if the vm address is already mapped to a different guest segment.
 * The mmap_sem of the mm that belongs to the address space must be held
 * when this function gets called.
 */
int __gmap_link(struct gmap *gmap, unsigned long gaddr, unsigned long vmaddr)
{
	struct mm_struct *mm;
	unsigned long *table;
	spinlock_t *ptl;
	pgd_t *pgd;
	pud_t *pud;
	pmd_t *pmd;
	int rc;

	/* Create higher level tables in the gmap page table */
	table = gmap->table;
	if ((gmap->asce & _ASCE_TYPE_MASK) >= _ASCE_TYPE_REGION1) {
		table += (gaddr >> 53) & 0x7ff;
		if ((*table & _REGION_ENTRY_INVALID) &&
		    gmap_alloc_table(gmap, table, _REGION2_ENTRY_EMPTY,
				     gaddr & 0xffe0000000000000))
			return -ENOMEM;
		table = (unsigned long *)(*table & _REGION_ENTRY_ORIGIN);
	}
	if ((gmap->asce & _ASCE_TYPE_MASK) >= _ASCE_TYPE_REGION2) {
		table += (gaddr >> 42) & 0x7ff;
		if ((*table & _REGION_ENTRY_INVALID) &&
		    gmap_alloc_table(gmap, table, _REGION3_ENTRY_EMPTY,
				     gaddr & 0xfffffc0000000000))
			return -ENOMEM;
		table = (unsigned long *)(*table & _REGION_ENTRY_ORIGIN);
	}
	if ((gmap->asce & _ASCE_TYPE_MASK) >= _ASCE_TYPE_REGION3) {
		table += (gaddr >> 31) & 0x7ff;
		if ((*table & _REGION_ENTRY_INVALID) &&
		    gmap_alloc_table(gmap, table, _SEGMENT_ENTRY_EMPTY,
				     gaddr & 0xffffffff80000000))
			return -ENOMEM;
		table = (unsigned long *)(*table & _REGION_ENTRY_ORIGIN);
	}
	table += (gaddr >> 20) & 0x7ff;
	/* Walk the parent mm page table */
	mm = gmap->mm;
	pgd = pgd_offset(mm, vmaddr);
	VM_BUG_ON(pgd_none(*pgd));
	pud = pud_offset(pgd, vmaddr);
	VM_BUG_ON(pud_none(*pud));
	pmd = pmd_offset(pud, vmaddr);
	VM_BUG_ON(pmd_none(*pmd));
	/* large pmds cannot yet be handled */
	if (pmd_large(*pmd))
		return -EFAULT;
	/* Link gmap segment table entry location to page table. */
	rc = radix_tree_preload(GFP_KERNEL);
	if (rc)
		return rc;
	ptl = pmd_lock(mm, pmd);
	spin_lock(&gmap->guest_table_lock);
	if (*table == _SEGMENT_ENTRY_INVALID) {
		rc = radix_tree_insert(&gmap->host_to_guest,
				       vmaddr >> PMD_SHIFT, table);
		if (!rc)
			*table = pmd_val(*pmd);
	} else
		rc = 0;
	spin_unlock(&gmap->guest_table_lock);
	spin_unlock(ptl);
	radix_tree_preload_end();
	return rc;
}

/**
 * gmap_fault - resolve a fault on a guest address
 * @gmap: pointer to guest mapping meta data structure
 * @gaddr: guest address
 * @fault_flags: flags to pass down to handle_mm_fault()
 *
 * Returns 0 on success, -ENOMEM for out of memory conditions, and -EFAULT
 * if the vm address is already mapped to a different guest segment.
 */
int gmap_fault(struct gmap *gmap, unsigned long gaddr,
	       unsigned int fault_flags)
{
	unsigned long vmaddr;
	int rc;

	down_read(&gmap->mm->mmap_sem);
	vmaddr = __gmap_translate(gmap, gaddr);
	if (IS_ERR_VALUE(vmaddr)) {
		rc = vmaddr;
		goto out_up;
	}
	if (fixup_user_fault(current, gmap->mm, vmaddr, fault_flags)) {
		rc = -EFAULT;
		goto out_up;
	}
	rc = __gmap_link(gmap, gaddr, vmaddr);
out_up:
	up_read(&gmap->mm->mmap_sem);
	return rc;
}
EXPORT_SYMBOL_GPL(gmap_fault);

static void gmap_zap_swap_entry(swp_entry_t entry, struct mm_struct *mm)
{
	if (!non_swap_entry(entry))
		dec_mm_counter(mm, MM_SWAPENTS);
	else if (is_migration_entry(entry)) {
		struct page *page = migration_entry_to_page(entry);

		if (PageAnon(page))
			dec_mm_counter(mm, MM_ANONPAGES);
		else
			dec_mm_counter(mm, MM_FILEPAGES);
	}
	free_swap_and_cache(entry);
}

/*
 * this function is assumed to be called with mmap_sem held
 */
void __gmap_zap(struct gmap *gmap, unsigned long gaddr)
{
	unsigned long vmaddr, ptev, pgstev;
	pte_t *ptep, pte;
	spinlock_t *ptl;
	pgste_t pgste;

	/* Find the vm address for the guest address */
	vmaddr = (unsigned long) radix_tree_lookup(&gmap->guest_to_host,
						   gaddr >> PMD_SHIFT);
	if (!vmaddr)
		return;
	vmaddr |= gaddr & ~PMD_MASK;
	/* Get pointer to the page table entry */
	ptep = get_locked_pte(gmap->mm, vmaddr, &ptl);
	if (unlikely(!ptep))
		return;
	pte = *ptep;
	if (!pte_swap(pte))
		goto out_pte;
	/* Zap unused and logically-zero pages */
	pgste = pgste_get_lock(ptep);
	pgstev = pgste_val(pgste);
	ptev = pte_val(pte);
	if (((pgstev & _PGSTE_GPS_USAGE_MASK) == _PGSTE_GPS_USAGE_UNUSED) ||
	    ((pgstev & _PGSTE_GPS_ZERO) && (ptev & _PAGE_INVALID))) {
		gmap_zap_swap_entry(pte_to_swp_entry(pte), gmap->mm);
		pte_clear(gmap->mm, vmaddr, ptep);
	}
	pgste_set_unlock(ptep, pgste);
out_pte:
<<<<<<< HEAD
	pte_unmap_unlock(*ptep, ptl);
=======
	pte_unmap_unlock(ptep, ptl);
>>>>>>> d1d0b6b6
}
EXPORT_SYMBOL_GPL(__gmap_zap);

void gmap_discard(struct gmap *gmap, unsigned long from, unsigned long to)
{
	unsigned long gaddr, vmaddr, size;
	struct vm_area_struct *vma;

	down_read(&gmap->mm->mmap_sem);
	for (gaddr = from; gaddr < to;
	     gaddr = (gaddr + PMD_SIZE) & PMD_MASK) {
		/* Find the vm address for the guest address */
		vmaddr = (unsigned long)
			radix_tree_lookup(&gmap->guest_to_host,
					  gaddr >> PMD_SHIFT);
		if (!vmaddr)
			continue;
		vmaddr |= gaddr & ~PMD_MASK;
		/* Find vma in the parent mm */
		vma = find_vma(gmap->mm, vmaddr);
		size = min(to - gaddr, PMD_SIZE - (gaddr & ~PMD_MASK));
		zap_page_range(vma, vmaddr, size, NULL);
	}
	up_read(&gmap->mm->mmap_sem);
}
EXPORT_SYMBOL_GPL(gmap_discard);

static LIST_HEAD(gmap_notifier_list);
static DEFINE_SPINLOCK(gmap_notifier_lock);

/**
 * gmap_register_ipte_notifier - register a pte invalidation callback
 * @nb: pointer to the gmap notifier block
 */
void gmap_register_ipte_notifier(struct gmap_notifier *nb)
{
	spin_lock(&gmap_notifier_lock);
	list_add(&nb->list, &gmap_notifier_list);
	spin_unlock(&gmap_notifier_lock);
}
EXPORT_SYMBOL_GPL(gmap_register_ipte_notifier);

/**
 * gmap_unregister_ipte_notifier - remove a pte invalidation callback
 * @nb: pointer to the gmap notifier block
 */
void gmap_unregister_ipte_notifier(struct gmap_notifier *nb)
{
	spin_lock(&gmap_notifier_lock);
	list_del_init(&nb->list);
	spin_unlock(&gmap_notifier_lock);
}
EXPORT_SYMBOL_GPL(gmap_unregister_ipte_notifier);

/**
 * gmap_ipte_notify - mark a range of ptes for invalidation notification
 * @gmap: pointer to guest mapping meta data structure
 * @gaddr: virtual address in the guest address space
 * @len: size of area
 *
 * Returns 0 if for each page in the given range a gmap mapping exists and
 * the invalidation notification could be set. If the gmap mapping is missing
 * for one or more pages -EFAULT is returned. If no memory could be allocated
 * -ENOMEM is returned. This function establishes missing page table entries.
 */
int gmap_ipte_notify(struct gmap *gmap, unsigned long gaddr, unsigned long len)
{
	unsigned long addr;
	spinlock_t *ptl;
	pte_t *ptep, entry;
	pgste_t pgste;
	int rc = 0;

	if ((gaddr & ~PAGE_MASK) || (len & ~PAGE_MASK))
		return -EINVAL;
	down_read(&gmap->mm->mmap_sem);
	while (len) {
		/* Convert gmap address and connect the page tables */
		addr = __gmap_translate(gmap, gaddr);
		if (IS_ERR_VALUE(addr)) {
			rc = addr;
			break;
		}
		/* Get the page mapped */
		if (fixup_user_fault(current, gmap->mm, addr, FAULT_FLAG_WRITE)) {
			rc = -EFAULT;
			break;
		}
		rc = __gmap_link(gmap, gaddr, addr);
		if (rc)
			break;
		/* Walk the process page table, lock and get pte pointer */
		ptep = get_locked_pte(gmap->mm, addr, &ptl);
		if (unlikely(!ptep))
			continue;
		/* Set notification bit in the pgste of the pte */
		entry = *ptep;
		if ((pte_val(entry) & (_PAGE_INVALID | _PAGE_PROTECT)) == 0) {
			pgste = pgste_get_lock(ptep);
			pgste_val(pgste) |= PGSTE_IN_BIT;
			pgste_set_unlock(ptep, pgste);
			gaddr += PAGE_SIZE;
			len -= PAGE_SIZE;
		}
		spin_unlock(ptl);
	}
	up_read(&gmap->mm->mmap_sem);
	return rc;
}
EXPORT_SYMBOL_GPL(gmap_ipte_notify);

/**
 * gmap_do_ipte_notify - call all invalidation callbacks for a specific pte.
 * @mm: pointer to the process mm_struct
 * @addr: virtual address in the process address space
 * @pte: pointer to the page table entry
 *
 * This function is assumed to be called with the page table lock held
 * for the pte to notify.
 */
void gmap_do_ipte_notify(struct mm_struct *mm, unsigned long vmaddr, pte_t *pte)
{
	unsigned long offset, gaddr;
	unsigned long *table;
	struct gmap_notifier *nb;
	struct gmap *gmap;

	offset = ((unsigned long) pte) & (255 * sizeof(pte_t));
	offset = offset * (4096 / sizeof(pte_t));
	spin_lock(&gmap_notifier_lock);
	list_for_each_entry(gmap, &mm->context.gmap_list, list) {
		table = radix_tree_lookup(&gmap->host_to_guest,
					  vmaddr >> PMD_SHIFT);
		if (!table)
			continue;
		gaddr = __gmap_segment_gaddr(table) + offset;
		list_for_each_entry(nb, &gmap_notifier_list, list)
			nb->notifier_call(gmap, gaddr);
	}
	spin_unlock(&gmap_notifier_lock);
}
EXPORT_SYMBOL_GPL(gmap_do_ipte_notify);

static inline int page_table_with_pgste(struct page *page)
{
	return atomic_read(&page->_mapcount) == 0;
}

static inline unsigned long *page_table_alloc_pgste(struct mm_struct *mm)
{
	struct page *page;
	unsigned long *table;

	page = alloc_page(GFP_KERNEL|__GFP_REPEAT);
	if (!page)
		return NULL;
	if (!pgtable_page_ctor(page)) {
		__free_page(page);
		return NULL;
	}
	atomic_set(&page->_mapcount, 0);
	table = (unsigned long *) page_to_phys(page);
	clear_table(table, _PAGE_INVALID, PAGE_SIZE/2);
	clear_table(table + PTRS_PER_PTE, 0, PAGE_SIZE/2);
	return table;
}

static inline void page_table_free_pgste(unsigned long *table)
{
	struct page *page;

	page = pfn_to_page(__pa(table) >> PAGE_SHIFT);
	pgtable_page_dtor(page);
	atomic_set(&page->_mapcount, -1);
	__free_page(page);
}

static inline unsigned long page_table_reset_pte(struct mm_struct *mm, pmd_t *pmd,
			unsigned long addr, unsigned long end, bool init_skey)
{
	pte_t *start_pte, *pte;
	spinlock_t *ptl;
	pgste_t pgste;

	start_pte = pte_offset_map_lock(mm, pmd, addr, &ptl);
	pte = start_pte;
	do {
		pgste = pgste_get_lock(pte);
		pgste_val(pgste) &= ~_PGSTE_GPS_USAGE_MASK;
		if (init_skey) {
			unsigned long address;

			pgste_val(pgste) &= ~(PGSTE_ACC_BITS | PGSTE_FP_BIT |
					      PGSTE_GR_BIT | PGSTE_GC_BIT);

			/* skip invalid and not writable pages */
			if (pte_val(*pte) & _PAGE_INVALID ||
			    !(pte_val(*pte) & _PAGE_WRITE)) {
				pgste_set_unlock(pte, pgste);
				continue;
			}

			address = pte_val(*pte) & PAGE_MASK;
			page_set_storage_key(address, PAGE_DEFAULT_KEY, 1);
		}
		pgste_set_unlock(pte, pgste);
	} while (pte++, addr += PAGE_SIZE, addr != end);
	pte_unmap_unlock(start_pte, ptl);

	return addr;
}

static inline unsigned long page_table_reset_pmd(struct mm_struct *mm, pud_t *pud,
			unsigned long addr, unsigned long end, bool init_skey)
{
	unsigned long next;
	pmd_t *pmd;

	pmd = pmd_offset(pud, addr);
	do {
		next = pmd_addr_end(addr, end);
		if (pmd_none_or_clear_bad(pmd))
			continue;
		next = page_table_reset_pte(mm, pmd, addr, next, init_skey);
	} while (pmd++, addr = next, addr != end);

	return addr;
}

static inline unsigned long page_table_reset_pud(struct mm_struct *mm, pgd_t *pgd,
			unsigned long addr, unsigned long end, bool init_skey)
{
	unsigned long next;
	pud_t *pud;

	pud = pud_offset(pgd, addr);
	do {
		next = pud_addr_end(addr, end);
		if (pud_none_or_clear_bad(pud))
			continue;
		next = page_table_reset_pmd(mm, pud, addr, next, init_skey);
	} while (pud++, addr = next, addr != end);

	return addr;
}

void page_table_reset_pgste(struct mm_struct *mm, unsigned long start,
			    unsigned long end, bool init_skey)
{
	unsigned long addr, next;
	pgd_t *pgd;

	down_write(&mm->mmap_sem);
	if (init_skey && mm_use_skey(mm))
		goto out_up;
	addr = start;
	pgd = pgd_offset(mm, addr);
	do {
		next = pgd_addr_end(addr, end);
		if (pgd_none_or_clear_bad(pgd))
			continue;
		next = page_table_reset_pud(mm, pgd, addr, next, init_skey);
	} while (pgd++, addr = next, addr != end);
	if (init_skey)
		current->mm->context.use_skey = 1;
out_up:
	up_write(&mm->mmap_sem);
}
EXPORT_SYMBOL(page_table_reset_pgste);

int set_guest_storage_key(struct mm_struct *mm, unsigned long addr,
			  unsigned long key, bool nq)
{
	spinlock_t *ptl;
	pgste_t old, new;
	pte_t *ptep;

	down_read(&mm->mmap_sem);
retry:
	ptep = get_locked_pte(current->mm, addr, &ptl);
	if (unlikely(!ptep)) {
		up_read(&mm->mmap_sem);
		return -EFAULT;
	}
	if (!(pte_val(*ptep) & _PAGE_INVALID) &&
	     (pte_val(*ptep) & _PAGE_PROTECT)) {
<<<<<<< HEAD
		pte_unmap_unlock(*ptep, ptl);
=======
		pte_unmap_unlock(ptep, ptl);
>>>>>>> d1d0b6b6
		if (fixup_user_fault(current, mm, addr, FAULT_FLAG_WRITE)) {
			up_read(&mm->mmap_sem);
			return -EFAULT;
		}
		goto retry;
	}

	new = old = pgste_get_lock(ptep);
	pgste_val(new) &= ~(PGSTE_GR_BIT | PGSTE_GC_BIT |
			    PGSTE_ACC_BITS | PGSTE_FP_BIT);
	pgste_val(new) |= (key & (_PAGE_CHANGED | _PAGE_REFERENCED)) << 48;
	pgste_val(new) |= (key & (_PAGE_ACC_BITS | _PAGE_FP_BIT)) << 56;
	if (!(pte_val(*ptep) & _PAGE_INVALID)) {
		unsigned long address, bits, skey;

		address = pte_val(*ptep) & PAGE_MASK;
		skey = (unsigned long) page_get_storage_key(address);
		bits = skey & (_PAGE_CHANGED | _PAGE_REFERENCED);
		skey = key & (_PAGE_ACC_BITS | _PAGE_FP_BIT);
		/* Set storage key ACC and FP */
		page_set_storage_key(address, skey, !nq);
		/* Merge host changed & referenced into pgste  */
		pgste_val(new) |= bits << 52;
	}
	/* changing the guest storage key is considered a change of the page */
	if ((pgste_val(new) ^ pgste_val(old)) &
	    (PGSTE_ACC_BITS | PGSTE_FP_BIT | PGSTE_GR_BIT | PGSTE_GC_BIT))
		pgste_val(new) |= PGSTE_UC_BIT;

	pgste_set_unlock(ptep, new);
	pte_unmap_unlock(ptep, ptl);
	up_read(&mm->mmap_sem);
	return 0;
}
EXPORT_SYMBOL(set_guest_storage_key);

#else /* CONFIG_PGSTE */

static inline int page_table_with_pgste(struct page *page)
{
	return 0;
}

static inline unsigned long *page_table_alloc_pgste(struct mm_struct *mm)
{
	return NULL;
}

void page_table_reset_pgste(struct mm_struct *mm, unsigned long start,
			    unsigned long end, bool init_skey)
{
}

static inline void page_table_free_pgste(unsigned long *table)
{
}

static inline void gmap_unlink(struct mm_struct *mm, unsigned long *table,
			unsigned long vmaddr)
{
}

#endif /* CONFIG_PGSTE */

static inline unsigned int atomic_xor_bits(atomic_t *v, unsigned int bits)
{
	unsigned int old, new;

	do {
		old = atomic_read(v);
		new = old ^ bits;
	} while (atomic_cmpxchg(v, old, new) != old);
	return new;
}

/*
 * page table entry allocation/free routines.
 */
unsigned long *page_table_alloc(struct mm_struct *mm)
{
	unsigned long *uninitialized_var(table);
	struct page *uninitialized_var(page);
	unsigned int mask, bit;

	if (mm_has_pgste(mm))
		return page_table_alloc_pgste(mm);
	/* Allocate fragments of a 4K page as 1K/2K page table */
	spin_lock_bh(&mm->context.list_lock);
	mask = FRAG_MASK;
	if (!list_empty(&mm->context.pgtable_list)) {
		page = list_first_entry(&mm->context.pgtable_list,
					struct page, lru);
		table = (unsigned long *) page_to_phys(page);
		mask = atomic_read(&page->_mapcount);
		mask = mask | (mask >> 4);
	}
	if ((mask & FRAG_MASK) == FRAG_MASK) {
		spin_unlock_bh(&mm->context.list_lock);
		page = alloc_page(GFP_KERNEL|__GFP_REPEAT);
		if (!page)
			return NULL;
		if (!pgtable_page_ctor(page)) {
			__free_page(page);
			return NULL;
		}
		atomic_set(&page->_mapcount, 1);
		table = (unsigned long *) page_to_phys(page);
		clear_table(table, _PAGE_INVALID, PAGE_SIZE);
		spin_lock_bh(&mm->context.list_lock);
		list_add(&page->lru, &mm->context.pgtable_list);
	} else {
		for (bit = 1; mask & bit; bit <<= 1)
			table += PTRS_PER_PTE;
		mask = atomic_xor_bits(&page->_mapcount, bit);
		if ((mask & FRAG_MASK) == FRAG_MASK)
			list_del(&page->lru);
	}
	spin_unlock_bh(&mm->context.list_lock);
	return table;
}

void page_table_free(struct mm_struct *mm, unsigned long *table)
{
	struct page *page;
	unsigned int bit, mask;

	page = pfn_to_page(__pa(table) >> PAGE_SHIFT);
	if (page_table_with_pgste(page))
		return page_table_free_pgste(table);
	/* Free 1K/2K page table fragment of a 4K page */
	bit = 1 << ((__pa(table) & ~PAGE_MASK)/(PTRS_PER_PTE*sizeof(pte_t)));
	spin_lock_bh(&mm->context.list_lock);
	if ((atomic_read(&page->_mapcount) & FRAG_MASK) != FRAG_MASK)
		list_del(&page->lru);
	mask = atomic_xor_bits(&page->_mapcount, bit);
	if (mask & FRAG_MASK)
		list_add(&page->lru, &mm->context.pgtable_list);
	spin_unlock_bh(&mm->context.list_lock);
	if (mask == 0) {
		pgtable_page_dtor(page);
		atomic_set(&page->_mapcount, -1);
		__free_page(page);
	}
}

static void __page_table_free_rcu(void *table, unsigned bit)
{
	struct page *page;

	if (bit == FRAG_MASK)
		return page_table_free_pgste(table);
	/* Free 1K/2K page table fragment of a 4K page */
	page = pfn_to_page(__pa(table) >> PAGE_SHIFT);
	if (atomic_xor_bits(&page->_mapcount, bit) == 0) {
		pgtable_page_dtor(page);
		atomic_set(&page->_mapcount, -1);
		__free_page(page);
	}
}

void page_table_free_rcu(struct mmu_gather *tlb, unsigned long *table,
			 unsigned long vmaddr)
{
	struct mm_struct *mm;
	struct page *page;
	unsigned int bit, mask;

	mm = tlb->mm;
	page = pfn_to_page(__pa(table) >> PAGE_SHIFT);
	if (page_table_with_pgste(page)) {
		gmap_unlink(mm, table, vmaddr);
		table = (unsigned long *) (__pa(table) | FRAG_MASK);
		tlb_remove_table(tlb, table);
		return;
	}
	bit = 1 << ((__pa(table) & ~PAGE_MASK) / (PTRS_PER_PTE*sizeof(pte_t)));
	spin_lock_bh(&mm->context.list_lock);
	if ((atomic_read(&page->_mapcount) & FRAG_MASK) != FRAG_MASK)
		list_del(&page->lru);
	mask = atomic_xor_bits(&page->_mapcount, bit | (bit << 4));
	if (mask & FRAG_MASK)
		list_add_tail(&page->lru, &mm->context.pgtable_list);
	spin_unlock_bh(&mm->context.list_lock);
	table = (unsigned long *) (__pa(table) | (bit << 4));
	tlb_remove_table(tlb, table);
}

static void __tlb_remove_table(void *_table)
{
	const unsigned long mask = (FRAG_MASK << 4) | FRAG_MASK;
	void *table = (void *)((unsigned long) _table & ~mask);
	unsigned type = (unsigned long) _table & mask;

	if (type)
		__page_table_free_rcu(table, type);
	else
		free_pages((unsigned long) table, ALLOC_ORDER);
}

static void tlb_remove_table_smp_sync(void *arg)
{
	/* Simply deliver the interrupt */
}

static void tlb_remove_table_one(void *table)
{
	/*
	 * This isn't an RCU grace period and hence the page-tables cannot be
	 * assumed to be actually RCU-freed.
	 *
	 * It is however sufficient for software page-table walkers that rely
	 * on IRQ disabling. See the comment near struct mmu_table_batch.
	 */
	smp_call_function(tlb_remove_table_smp_sync, NULL, 1);
	__tlb_remove_table(table);
}

static void tlb_remove_table_rcu(struct rcu_head *head)
{
	struct mmu_table_batch *batch;
	int i;

	batch = container_of(head, struct mmu_table_batch, rcu);

	for (i = 0; i < batch->nr; i++)
		__tlb_remove_table(batch->tables[i]);

	free_page((unsigned long)batch);
}

void tlb_table_flush(struct mmu_gather *tlb)
{
	struct mmu_table_batch **batch = &tlb->batch;

	if (*batch) {
		call_rcu_sched(&(*batch)->rcu, tlb_remove_table_rcu);
		*batch = NULL;
	}
}

void tlb_remove_table(struct mmu_gather *tlb, void *table)
{
	struct mmu_table_batch **batch = &tlb->batch;

	tlb->mm->context.flush_mm = 1;
	if (*batch == NULL) {
		*batch = (struct mmu_table_batch *)
			__get_free_page(GFP_NOWAIT | __GFP_NOWARN);
		if (*batch == NULL) {
			__tlb_flush_mm_lazy(tlb->mm);
			tlb_remove_table_one(table);
			return;
		}
		(*batch)->nr = 0;
	}
	(*batch)->tables[(*batch)->nr++] = table;
	if ((*batch)->nr == MAX_TABLE_BATCH)
		tlb_flush_mmu(tlb);
}

#ifdef CONFIG_TRANSPARENT_HUGEPAGE
static inline void thp_split_vma(struct vm_area_struct *vma)
{
	unsigned long addr;

	for (addr = vma->vm_start; addr < vma->vm_end; addr += PAGE_SIZE)
		follow_page(vma, addr, FOLL_SPLIT);
}

static inline void thp_split_mm(struct mm_struct *mm)
{
	struct vm_area_struct *vma;

	for (vma = mm->mmap; vma != NULL; vma = vma->vm_next) {
		thp_split_vma(vma);
		vma->vm_flags &= ~VM_HUGEPAGE;
		vma->vm_flags |= VM_NOHUGEPAGE;
	}
	mm->def_flags |= VM_NOHUGEPAGE;
}
#else
static inline void thp_split_mm(struct mm_struct *mm)
{
}
#endif /* CONFIG_TRANSPARENT_HUGEPAGE */

static unsigned long page_table_realloc_pmd(struct mmu_gather *tlb,
				struct mm_struct *mm, pud_t *pud,
				unsigned long addr, unsigned long end)
{
	unsigned long next, *table, *new;
	struct page *page;
	spinlock_t *ptl;
	pmd_t *pmd;

	pmd = pmd_offset(pud, addr);
	do {
		next = pmd_addr_end(addr, end);
again:
		if (pmd_none_or_clear_bad(pmd))
			continue;
		table = (unsigned long *) pmd_deref(*pmd);
		page = pfn_to_page(__pa(table) >> PAGE_SHIFT);
		if (page_table_with_pgste(page))
			continue;
		/* Allocate new page table with pgstes */
		new = page_table_alloc_pgste(mm);
		if (!new)
			return -ENOMEM;

		ptl = pmd_lock(mm, pmd);
		if (likely((unsigned long *) pmd_deref(*pmd) == table)) {
			/* Nuke pmd entry pointing to the "short" page table */
			pmdp_flush_lazy(mm, addr, pmd);
			pmd_clear(pmd);
			/* Copy ptes from old table to new table */
			memcpy(new, table, PAGE_SIZE/2);
			clear_table(table, _PAGE_INVALID, PAGE_SIZE/2);
			/* Establish new table */
			pmd_populate(mm, pmd, (pte_t *) new);
			/* Free old table with rcu, there might be a walker! */
			page_table_free_rcu(tlb, table, addr);
			new = NULL;
		}
		spin_unlock(ptl);
		if (new) {
			page_table_free_pgste(new);
			goto again;
		}
	} while (pmd++, addr = next, addr != end);

	return addr;
}

static unsigned long page_table_realloc_pud(struct mmu_gather *tlb,
				   struct mm_struct *mm, pgd_t *pgd,
				   unsigned long addr, unsigned long end)
{
	unsigned long next;
	pud_t *pud;

	pud = pud_offset(pgd, addr);
	do {
		next = pud_addr_end(addr, end);
		if (pud_none_or_clear_bad(pud))
			continue;
		next = page_table_realloc_pmd(tlb, mm, pud, addr, next);
		if (unlikely(IS_ERR_VALUE(next)))
			return next;
	} while (pud++, addr = next, addr != end);

	return addr;
}

static unsigned long page_table_realloc(struct mmu_gather *tlb, struct mm_struct *mm,
					unsigned long addr, unsigned long end)
{
	unsigned long next;
	pgd_t *pgd;

	pgd = pgd_offset(mm, addr);
	do {
		next = pgd_addr_end(addr, end);
		if (pgd_none_or_clear_bad(pgd))
			continue;
		next = page_table_realloc_pud(tlb, mm, pgd, addr, next);
		if (unlikely(IS_ERR_VALUE(next)))
			return next;
	} while (pgd++, addr = next, addr != end);

	return 0;
}

/*
 * switch on pgstes for its userspace process (for kvm)
 */
int s390_enable_sie(void)
{
	struct task_struct *tsk = current;
	struct mm_struct *mm = tsk->mm;
	struct mmu_gather tlb;

	/* Do we have pgstes? if yes, we are done */
	if (mm_has_pgste(tsk->mm))
		return 0;

	down_write(&mm->mmap_sem);
	/* split thp mappings and disable thp for future mappings */
	thp_split_mm(mm);
	/* Reallocate the page tables with pgstes */
	tlb_gather_mmu(&tlb, mm, 0, TASK_SIZE);
	if (!page_table_realloc(&tlb, mm, 0, TASK_SIZE))
		mm->context.has_pgste = 1;
	tlb_finish_mmu(&tlb, 0, TASK_SIZE);
	up_write(&mm->mmap_sem);
	return mm->context.has_pgste ? 0 : -ENOMEM;
}
EXPORT_SYMBOL_GPL(s390_enable_sie);

/*
 * Enable storage key handling from now on and initialize the storage
 * keys with the default key.
 */
void s390_enable_skey(void)
{
	page_table_reset_pgste(current->mm, 0, TASK_SIZE, true);
}
EXPORT_SYMBOL_GPL(s390_enable_skey);

/*
 * Test and reset if a guest page is dirty
 */
bool gmap_test_and_clear_dirty(unsigned long address, struct gmap *gmap)
{
	pte_t *pte;
	spinlock_t *ptl;
	bool dirty = false;

	pte = get_locked_pte(gmap->mm, address, &ptl);
	if (unlikely(!pte))
		return false;

	if (ptep_test_and_clear_user_dirty(gmap->mm, address, pte))
		dirty = true;

	spin_unlock(ptl);
	return dirty;
}
EXPORT_SYMBOL_GPL(gmap_test_and_clear_dirty);

#ifdef CONFIG_TRANSPARENT_HUGEPAGE
int pmdp_clear_flush_young(struct vm_area_struct *vma, unsigned long address,
			   pmd_t *pmdp)
{
	VM_BUG_ON(address & ~HPAGE_PMD_MASK);
	/* No need to flush TLB
	 * On s390 reference bits are in storage key and never in TLB */
	return pmdp_test_and_clear_young(vma, address, pmdp);
}

int pmdp_set_access_flags(struct vm_area_struct *vma,
			  unsigned long address, pmd_t *pmdp,
			  pmd_t entry, int dirty)
{
	VM_BUG_ON(address & ~HPAGE_PMD_MASK);

	entry = pmd_mkyoung(entry);
	if (dirty)
		entry = pmd_mkdirty(entry);
	if (pmd_same(*pmdp, entry))
		return 0;
	pmdp_invalidate(vma, address, pmdp);
	set_pmd_at(vma->vm_mm, address, pmdp, entry);
	return 1;
}

static void pmdp_splitting_flush_sync(void *arg)
{
	/* Simply deliver the interrupt */
}

void pmdp_splitting_flush(struct vm_area_struct *vma, unsigned long address,
			  pmd_t *pmdp)
{
	VM_BUG_ON(address & ~HPAGE_PMD_MASK);
	if (!test_and_set_bit(_SEGMENT_ENTRY_SPLIT_BIT,
			      (unsigned long *) pmdp)) {
		/* need to serialize against gup-fast (IRQ disabled) */
		smp_call_function(pmdp_splitting_flush_sync, NULL, 1);
	}
}

void pgtable_trans_huge_deposit(struct mm_struct *mm, pmd_t *pmdp,
				pgtable_t pgtable)
{
	struct list_head *lh = (struct list_head *) pgtable;

	assert_spin_locked(pmd_lockptr(mm, pmdp));

	/* FIFO */
	if (!pmd_huge_pte(mm, pmdp))
		INIT_LIST_HEAD(lh);
	else
		list_add(lh, (struct list_head *) pmd_huge_pte(mm, pmdp));
	pmd_huge_pte(mm, pmdp) = pgtable;
}

pgtable_t pgtable_trans_huge_withdraw(struct mm_struct *mm, pmd_t *pmdp)
{
	struct list_head *lh;
	pgtable_t pgtable;
	pte_t *ptep;

	assert_spin_locked(pmd_lockptr(mm, pmdp));

	/* FIFO */
	pgtable = pmd_huge_pte(mm, pmdp);
	lh = (struct list_head *) pgtable;
	if (list_empty(lh))
		pmd_huge_pte(mm, pmdp) = NULL;
	else {
		pmd_huge_pte(mm, pmdp) = (pgtable_t) lh->next;
		list_del(lh);
	}
	ptep = (pte_t *) pgtable;
	pte_val(*ptep) = _PAGE_INVALID;
	ptep++;
	pte_val(*ptep) = _PAGE_INVALID;
	return pgtable;
}
#endif /* CONFIG_TRANSPARENT_HUGEPAGE */<|MERGE_RESOLUTION|>--- conflicted
+++ resolved
@@ -656,11 +656,7 @@
 	}
 	pgste_set_unlock(ptep, pgste);
 out_pte:
-<<<<<<< HEAD
-	pte_unmap_unlock(*ptep, ptl);
-=======
 	pte_unmap_unlock(ptep, ptl);
->>>>>>> d1d0b6b6
 }
 EXPORT_SYMBOL_GPL(__gmap_zap);
 
@@ -947,11 +943,7 @@
 	}
 	if (!(pte_val(*ptep) & _PAGE_INVALID) &&
 	     (pte_val(*ptep) & _PAGE_PROTECT)) {
-<<<<<<< HEAD
-		pte_unmap_unlock(*ptep, ptl);
-=======
 		pte_unmap_unlock(ptep, ptl);
->>>>>>> d1d0b6b6
 		if (fixup_user_fault(current, mm, addr, FAULT_FLAG_WRITE)) {
 			up_read(&mm->mmap_sem);
 			return -EFAULT;
