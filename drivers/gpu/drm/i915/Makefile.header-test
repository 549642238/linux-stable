--- conflicted
+++ resolved
@@ -16,25 +16,7 @@
 	intel_csr.h \
 	intel_drv.h \
 	intel_pm.h \
-<<<<<<< HEAD
-	intel_psr.h \
-	intel_sdvo.h \
-	intel_sprite.h \
-	intel_tv.h \
-	intel_workarounds_types.h
-=======
 	intel_runtime_pm.h \
 	intel_sideband.h \
 	intel_uncore.h \
-	intel_wakeref.h
-
-quiet_cmd_header_test = HDRTEST $@
-      cmd_header_test = echo "\#include \"$(<F)\"" > $@
-
-header_test_%.c: %.h
-	$(call cmd,header_test)
-
-i915-$(CONFIG_DRM_I915_WERROR) += $(foreach h,$(header_test),$(patsubst %.h,header_test_%.o,$(h)))
-
-clean-files += $(foreach h,$(header_test),$(patsubst %.h,header_test_%.c,$(h)))
->>>>>>> 3729fe2b
+	intel_wakeref.h