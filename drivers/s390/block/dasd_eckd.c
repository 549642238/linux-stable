/*
 * Author(s)......: Holger Smolinski <Holger.Smolinski@de.ibm.com>
 *		    Horst Hummel <Horst.Hummel@de.ibm.com>
 *		    Carsten Otte <Cotte@de.ibm.com>
 *		    Martin Schwidefsky <schwidefsky@de.ibm.com>
 * Bugreports.to..: <Linux390@de.ibm.com>
 * Copyright IBM Corp. 1999, 2009
 * EMC Symmetrix ioctl Copyright EMC Corporation, 2008
 * Author.........: Nigel Hislop <hislop_nigel@emc.com>
 */

#define KMSG_COMPONENT "dasd-eckd"

#include <linux/stddef.h>
#include <linux/kernel.h>
#include <linux/slab.h>
#include <linux/hdreg.h>	/* HDIO_GETGEO			    */
#include <linux/bio.h>
#include <linux/module.h>
#include <linux/compat.h>
#include <linux/init.h>

#include <asm/css_chars.h>
#include <asm/debug.h>
#include <asm/idals.h>
#include <asm/ebcdic.h>
#include <asm/io.h>
#include <asm/uaccess.h>
#include <asm/cio.h>
#include <asm/ccwdev.h>
#include <asm/itcw.h>
#include <asm/schid.h>
#include <asm/chpid.h>

#include "dasd_int.h"
#include "dasd_eckd.h"

#ifdef PRINTK_HEADER
#undef PRINTK_HEADER
#endif				/* PRINTK_HEADER */
#define PRINTK_HEADER "dasd(eckd):"

#define ECKD_C0(i) (i->home_bytes)
#define ECKD_F(i) (i->formula)
#define ECKD_F1(i) (ECKD_F(i)==0x01?(i->factors.f_0x01.f1):\
		    (i->factors.f_0x02.f1))
#define ECKD_F2(i) (ECKD_F(i)==0x01?(i->factors.f_0x01.f2):\
		    (i->factors.f_0x02.f2))
#define ECKD_F3(i) (ECKD_F(i)==0x01?(i->factors.f_0x01.f3):\
		    (i->factors.f_0x02.f3))
#define ECKD_F4(i) (ECKD_F(i)==0x02?(i->factors.f_0x02.f4):0)
#define ECKD_F5(i) (ECKD_F(i)==0x02?(i->factors.f_0x02.f5):0)
#define ECKD_F6(i) (i->factor6)
#define ECKD_F7(i) (i->factor7)
#define ECKD_F8(i) (i->factor8)

/*
 * raw track access always map to 64k in memory
 * so it maps to 16 blocks of 4k per track
 */
#define DASD_RAW_BLOCK_PER_TRACK 16
#define DASD_RAW_BLOCKSIZE 4096
/* 64k are 128 x 512 byte sectors  */
#define DASD_RAW_SECTORS_PER_TRACK 128

MODULE_LICENSE("GPL");

static struct dasd_discipline dasd_eckd_discipline;

/* The ccw bus type uses this table to find devices that it sends to
 * dasd_eckd_probe */
static struct ccw_device_id dasd_eckd_ids[] = {
	{ CCW_DEVICE_DEVTYPE (0x3990, 0, 0x3390, 0), .driver_info = 0x1},
	{ CCW_DEVICE_DEVTYPE (0x2105, 0, 0x3390, 0), .driver_info = 0x2},
	{ CCW_DEVICE_DEVTYPE (0x3880, 0, 0x3380, 0), .driver_info = 0x3},
	{ CCW_DEVICE_DEVTYPE (0x3990, 0, 0x3380, 0), .driver_info = 0x4},
	{ CCW_DEVICE_DEVTYPE (0x2105, 0, 0x3380, 0), .driver_info = 0x5},
	{ CCW_DEVICE_DEVTYPE (0x9343, 0, 0x9345, 0), .driver_info = 0x6},
	{ CCW_DEVICE_DEVTYPE (0x2107, 0, 0x3390, 0), .driver_info = 0x7},
	{ CCW_DEVICE_DEVTYPE (0x2107, 0, 0x3380, 0), .driver_info = 0x8},
	{ CCW_DEVICE_DEVTYPE (0x1750, 0, 0x3390, 0), .driver_info = 0x9},
	{ CCW_DEVICE_DEVTYPE (0x1750, 0, 0x3380, 0), .driver_info = 0xa},
	{ /* end of list */ },
};

MODULE_DEVICE_TABLE(ccw, dasd_eckd_ids);

static struct ccw_driver dasd_eckd_driver; /* see below */

static void *rawpadpage;

#define INIT_CQR_OK 0
#define INIT_CQR_UNFORMATTED 1
#define INIT_CQR_ERROR 2

/* emergency request for reserve/release */
static struct {
	struct dasd_ccw_req cqr;
	struct ccw1 ccw;
	char data[32];
} *dasd_reserve_req;
static DEFINE_MUTEX(dasd_reserve_mutex);

/* definitions for the path verification worker */
struct path_verification_work_data {
	struct work_struct worker;
	struct dasd_device *device;
	struct dasd_ccw_req cqr;
	struct ccw1 ccw;
	__u8 rcd_buffer[DASD_ECKD_RCD_DATA_SIZE];
	int isglobal;
	__u8 tbvpm;
};
static struct path_verification_work_data *path_verification_worker;
static DEFINE_MUTEX(dasd_path_verification_mutex);

struct check_attention_work_data {
	struct work_struct worker;
	struct dasd_device *device;
	__u8 lpum;
};

/* initial attempt at a probe function. this can be simplified once
 * the other detection code is gone */
static int
dasd_eckd_probe (struct ccw_device *cdev)
{
	int ret;

	/* set ECKD specific ccw-device options */
	ret = ccw_device_set_options(cdev, CCWDEV_ALLOW_FORCE |
				     CCWDEV_DO_PATHGROUP | CCWDEV_DO_MULTIPATH);
	if (ret) {
		DBF_EVENT_DEVID(DBF_WARNING, cdev, "%s",
				"dasd_eckd_probe: could not set "
				"ccw-device options");
		return ret;
	}
	ret = dasd_generic_probe(cdev, &dasd_eckd_discipline);
	return ret;
}

static int
dasd_eckd_set_online(struct ccw_device *cdev)
{
	return dasd_generic_set_online(cdev, &dasd_eckd_discipline);
}

static const int sizes_trk0[] = { 28, 148, 84 };
#define LABEL_SIZE 140

/* head and record addresses of count_area read in analysis ccw */
static const int count_area_head[] = { 0, 0, 0, 0, 2 };
static const int count_area_rec[] = { 1, 2, 3, 4, 1 };

static inline unsigned int
round_up_multiple(unsigned int no, unsigned int mult)
{
	int rem = no % mult;
	return (rem ? no - rem + mult : no);
}

static inline unsigned int
ceil_quot(unsigned int d1, unsigned int d2)
{
	return (d1 + (d2 - 1)) / d2;
}

static unsigned int
recs_per_track(struct dasd_eckd_characteristics * rdc,
	       unsigned int kl, unsigned int dl)
{
	int dn, kn;

	switch (rdc->dev_type) {
	case 0x3380:
		if (kl)
			return 1499 / (15 + 7 + ceil_quot(kl + 12, 32) +
				       ceil_quot(dl + 12, 32));
		else
			return 1499 / (15 + ceil_quot(dl + 12, 32));
	case 0x3390:
		dn = ceil_quot(dl + 6, 232) + 1;
		if (kl) {
			kn = ceil_quot(kl + 6, 232) + 1;
			return 1729 / (10 + 9 + ceil_quot(kl + 6 * kn, 34) +
				       9 + ceil_quot(dl + 6 * dn, 34));
		} else
			return 1729 / (10 + 9 + ceil_quot(dl + 6 * dn, 34));
	case 0x9345:
		dn = ceil_quot(dl + 6, 232) + 1;
		if (kl) {
			kn = ceil_quot(kl + 6, 232) + 1;
			return 1420 / (18 + 7 + ceil_quot(kl + 6 * kn, 34) +
				       ceil_quot(dl + 6 * dn, 34));
		} else
			return 1420 / (18 + 7 + ceil_quot(dl + 6 * dn, 34));
	}
	return 0;
}

static void set_ch_t(struct ch_t *geo, __u32 cyl, __u8 head)
{
	geo->cyl = (__u16) cyl;
	geo->head = cyl >> 16;
	geo->head <<= 4;
	geo->head |= head;
}

static int
check_XRC (struct ccw1         *de_ccw,
           struct DE_eckd_data *data,
           struct dasd_device  *device)
{
	struct dasd_eckd_private *private = device->private;
	int rc;

	if (!private->rdc_data.facilities.XRC_supported)
		return 0;

        /* switch on System Time Stamp - needed for XRC Support */
	data->ga_extended |= 0x08; /* switch on 'Time Stamp Valid'   */
	data->ga_extended |= 0x02; /* switch on 'Extended Parameter' */

	rc = get_sync_clock(&data->ep_sys_time);
	/* Ignore return code if sync clock is switched off. */
	if (rc == -EOPNOTSUPP || rc == -EACCES)
		rc = 0;

	de_ccw->count = sizeof(struct DE_eckd_data);
	de_ccw->flags |= CCW_FLAG_SLI;
	return rc;
}

static int
define_extent(struct ccw1 *ccw, struct DE_eckd_data *data, unsigned int trk,
	      unsigned int totrk, int cmd, struct dasd_device *device)
{
	struct dasd_eckd_private *private = device->private;
	u32 begcyl, endcyl;
	u16 heads, beghead, endhead;
	int rc = 0;

	ccw->cmd_code = DASD_ECKD_CCW_DEFINE_EXTENT;
	ccw->flags = 0;
	ccw->count = 16;
	ccw->cda = (__u32) __pa(data);

	memset(data, 0, sizeof(struct DE_eckd_data));
	switch (cmd) {
	case DASD_ECKD_CCW_READ_HOME_ADDRESS:
	case DASD_ECKD_CCW_READ_RECORD_ZERO:
	case DASD_ECKD_CCW_READ:
	case DASD_ECKD_CCW_READ_MT:
	case DASD_ECKD_CCW_READ_CKD:
	case DASD_ECKD_CCW_READ_CKD_MT:
	case DASD_ECKD_CCW_READ_KD:
	case DASD_ECKD_CCW_READ_KD_MT:
	case DASD_ECKD_CCW_READ_COUNT:
		data->mask.perm = 0x1;
		data->attributes.operation = private->attrib.operation;
		break;
	case DASD_ECKD_CCW_WRITE:
	case DASD_ECKD_CCW_WRITE_MT:
	case DASD_ECKD_CCW_WRITE_KD:
	case DASD_ECKD_CCW_WRITE_KD_MT:
		data->mask.perm = 0x02;
		data->attributes.operation = private->attrib.operation;
		rc = check_XRC (ccw, data, device);
		break;
	case DASD_ECKD_CCW_WRITE_CKD:
	case DASD_ECKD_CCW_WRITE_CKD_MT:
		data->attributes.operation = DASD_BYPASS_CACHE;
		rc = check_XRC (ccw, data, device);
		break;
	case DASD_ECKD_CCW_ERASE:
	case DASD_ECKD_CCW_WRITE_HOME_ADDRESS:
	case DASD_ECKD_CCW_WRITE_RECORD_ZERO:
		data->mask.perm = 0x3;
		data->mask.auth = 0x1;
		data->attributes.operation = DASD_BYPASS_CACHE;
		rc = check_XRC (ccw, data, device);
		break;
	default:
		dev_err(&device->cdev->dev,
			"0x%x is not a known command\n", cmd);
		break;
	}

	data->attributes.mode = 0x3;	/* ECKD */

	if ((private->rdc_data.cu_type == 0x2105 ||
	     private->rdc_data.cu_type == 0x2107 ||
	     private->rdc_data.cu_type == 0x1750)
	    && !(private->uses_cdl && trk < 2))
		data->ga_extended |= 0x40; /* Regular Data Format Mode */

	heads = private->rdc_data.trk_per_cyl;
	begcyl = trk / heads;
	beghead = trk % heads;
	endcyl = totrk / heads;
	endhead = totrk % heads;

	/* check for sequential prestage - enhance cylinder range */
	if (data->attributes.operation == DASD_SEQ_PRESTAGE ||
	    data->attributes.operation == DASD_SEQ_ACCESS) {

		if (endcyl + private->attrib.nr_cyl < private->real_cyl)
			endcyl += private->attrib.nr_cyl;
		else
			endcyl = (private->real_cyl - 1);
	}

	set_ch_t(&data->beg_ext, begcyl, beghead);
	set_ch_t(&data->end_ext, endcyl, endhead);
	return rc;
}

static int check_XRC_on_prefix(struct PFX_eckd_data *pfxdata,
			       struct dasd_device  *device)
{
	struct dasd_eckd_private *private = device->private;
	int rc;

	if (!private->rdc_data.facilities.XRC_supported)
		return 0;

	/* switch on System Time Stamp - needed for XRC Support */
	pfxdata->define_extent.ga_extended |= 0x08; /* 'Time Stamp Valid'   */
	pfxdata->define_extent.ga_extended |= 0x02; /* 'Extended Parameter' */
	pfxdata->validity.time_stamp = 1;	    /* 'Time Stamp Valid'   */

	rc = get_sync_clock(&pfxdata->define_extent.ep_sys_time);
	/* Ignore return code if sync clock is switched off. */
	if (rc == -EOPNOTSUPP || rc == -EACCES)
		rc = 0;
	return rc;
}

static void fill_LRE_data(struct LRE_eckd_data *data, unsigned int trk,
			  unsigned int rec_on_trk, int count, int cmd,
			  struct dasd_device *device, unsigned int reclen,
			  unsigned int tlf)
{
	struct dasd_eckd_private *private = device->private;
	int sector;
	int dn, d;

	memset(data, 0, sizeof(*data));
	sector = 0;
	if (rec_on_trk) {
		switch (private->rdc_data.dev_type) {
		case 0x3390:
			dn = ceil_quot(reclen + 6, 232);
			d = 9 + ceil_quot(reclen + 6 * (dn + 1), 34);
			sector = (49 + (rec_on_trk - 1) * (10 + d)) / 8;
			break;
		case 0x3380:
			d = 7 + ceil_quot(reclen + 12, 32);
			sector = (39 + (rec_on_trk - 1) * (8 + d)) / 7;
			break;
		}
	}
	data->sector = sector;
	/* note: meaning of count depends on the operation
	 *	 for record based I/O it's the number of records, but for
	 *	 track based I/O it's the number of tracks
	 */
	data->count = count;
	switch (cmd) {
	case DASD_ECKD_CCW_WRITE_HOME_ADDRESS:
		data->operation.orientation = 0x3;
		data->operation.operation = 0x03;
		break;
	case DASD_ECKD_CCW_READ_HOME_ADDRESS:
		data->operation.orientation = 0x3;
		data->operation.operation = 0x16;
		break;
	case DASD_ECKD_CCW_WRITE_RECORD_ZERO:
		data->operation.orientation = 0x1;
		data->operation.operation = 0x03;
		data->count++;
		break;
	case DASD_ECKD_CCW_READ_RECORD_ZERO:
		data->operation.orientation = 0x3;
		data->operation.operation = 0x16;
		data->count++;
		break;
	case DASD_ECKD_CCW_WRITE:
	case DASD_ECKD_CCW_WRITE_MT:
	case DASD_ECKD_CCW_WRITE_KD:
	case DASD_ECKD_CCW_WRITE_KD_MT:
		data->auxiliary.length_valid = 0x1;
		data->length = reclen;
		data->operation.operation = 0x01;
		break;
	case DASD_ECKD_CCW_WRITE_CKD:
	case DASD_ECKD_CCW_WRITE_CKD_MT:
		data->auxiliary.length_valid = 0x1;
		data->length = reclen;
		data->operation.operation = 0x03;
		break;
	case DASD_ECKD_CCW_WRITE_FULL_TRACK:
		data->operation.orientation = 0x0;
		data->operation.operation = 0x3F;
		data->extended_operation = 0x11;
		data->length = 0;
		data->extended_parameter_length = 0x02;
		if (data->count > 8) {
			data->extended_parameter[0] = 0xFF;
			data->extended_parameter[1] = 0xFF;
			data->extended_parameter[1] <<= (16 - count);
		} else {
			data->extended_parameter[0] = 0xFF;
			data->extended_parameter[0] <<= (8 - count);
			data->extended_parameter[1] = 0x00;
		}
		data->sector = 0xFF;
		break;
	case DASD_ECKD_CCW_WRITE_TRACK_DATA:
		data->auxiliary.length_valid = 0x1;
		data->length = reclen;	/* not tlf, as one might think */
		data->operation.operation = 0x3F;
		data->extended_operation = 0x23;
		break;
	case DASD_ECKD_CCW_READ:
	case DASD_ECKD_CCW_READ_MT:
	case DASD_ECKD_CCW_READ_KD:
	case DASD_ECKD_CCW_READ_KD_MT:
		data->auxiliary.length_valid = 0x1;
		data->length = reclen;
		data->operation.operation = 0x06;
		break;
	case DASD_ECKD_CCW_READ_CKD:
	case DASD_ECKD_CCW_READ_CKD_MT:
		data->auxiliary.length_valid = 0x1;
		data->length = reclen;
		data->operation.operation = 0x16;
		break;
	case DASD_ECKD_CCW_READ_COUNT:
		data->operation.operation = 0x06;
		break;
	case DASD_ECKD_CCW_READ_TRACK:
		data->operation.orientation = 0x1;
		data->operation.operation = 0x0C;
		data->extended_parameter_length = 0;
		data->sector = 0xFF;
		break;
	case DASD_ECKD_CCW_READ_TRACK_DATA:
		data->auxiliary.length_valid = 0x1;
		data->length = tlf;
		data->operation.operation = 0x0C;
		break;
	case DASD_ECKD_CCW_ERASE:
		data->length = reclen;
		data->auxiliary.length_valid = 0x1;
		data->operation.operation = 0x0b;
		break;
	default:
		DBF_DEV_EVENT(DBF_ERR, device,
			    "fill LRE unknown opcode 0x%x", cmd);
		BUG();
	}
	set_ch_t(&data->seek_addr,
		 trk / private->rdc_data.trk_per_cyl,
		 trk % private->rdc_data.trk_per_cyl);
	data->search_arg.cyl = data->seek_addr.cyl;
	data->search_arg.head = data->seek_addr.head;
	data->search_arg.record = rec_on_trk;
}

static int prefix_LRE(struct ccw1 *ccw, struct PFX_eckd_data *pfxdata,
		      unsigned int trk, unsigned int totrk, int cmd,
		      struct dasd_device *basedev, struct dasd_device *startdev,
		      unsigned char format, unsigned int rec_on_trk, int count,
		      unsigned int blksize, unsigned int tlf)
{
	struct dasd_eckd_private *basepriv, *startpriv;
	struct DE_eckd_data *dedata;
	struct LRE_eckd_data *lredata;
	u32 begcyl, endcyl;
	u16 heads, beghead, endhead;
	int rc = 0;

	basepriv = basedev->private;
	startpriv = startdev->private;
	dedata = &pfxdata->define_extent;
	lredata = &pfxdata->locate_record;

	ccw->cmd_code = DASD_ECKD_CCW_PFX;
	ccw->flags = 0;
	if (cmd == DASD_ECKD_CCW_WRITE_FULL_TRACK) {
		ccw->count = sizeof(*pfxdata) + 2;
		ccw->cda = (__u32) __pa(pfxdata);
		memset(pfxdata, 0, sizeof(*pfxdata) + 2);
	} else {
		ccw->count = sizeof(*pfxdata);
		ccw->cda = (__u32) __pa(pfxdata);
		memset(pfxdata, 0, sizeof(*pfxdata));
	}

	/* prefix data */
	if (format > 1) {
		DBF_DEV_EVENT(DBF_ERR, basedev,
			      "PFX LRE unknown format 0x%x", format);
		BUG();
		return -EINVAL;
	}
	pfxdata->format = format;
	pfxdata->base_address = basepriv->ned->unit_addr;
	pfxdata->base_lss = basepriv->ned->ID;
	pfxdata->validity.define_extent = 1;

	/* private uid is kept up to date, conf_data may be outdated */
	if (startpriv->uid.type != UA_BASE_DEVICE) {
		pfxdata->validity.verify_base = 1;
		if (startpriv->uid.type == UA_HYPER_PAV_ALIAS)
			pfxdata->validity.hyper_pav = 1;
	}

	/* define extend data (mostly)*/
	switch (cmd) {
	case DASD_ECKD_CCW_READ_HOME_ADDRESS:
	case DASD_ECKD_CCW_READ_RECORD_ZERO:
	case DASD_ECKD_CCW_READ:
	case DASD_ECKD_CCW_READ_MT:
	case DASD_ECKD_CCW_READ_CKD:
	case DASD_ECKD_CCW_READ_CKD_MT:
	case DASD_ECKD_CCW_READ_KD:
	case DASD_ECKD_CCW_READ_KD_MT:
	case DASD_ECKD_CCW_READ_COUNT:
		dedata->mask.perm = 0x1;
		dedata->attributes.operation = basepriv->attrib.operation;
		break;
	case DASD_ECKD_CCW_READ_TRACK:
	case DASD_ECKD_CCW_READ_TRACK_DATA:
		dedata->mask.perm = 0x1;
		dedata->attributes.operation = basepriv->attrib.operation;
		dedata->blk_size = 0;
		break;
	case DASD_ECKD_CCW_WRITE:
	case DASD_ECKD_CCW_WRITE_MT:
	case DASD_ECKD_CCW_WRITE_KD:
	case DASD_ECKD_CCW_WRITE_KD_MT:
		dedata->mask.perm = 0x02;
		dedata->attributes.operation = basepriv->attrib.operation;
		rc = check_XRC_on_prefix(pfxdata, basedev);
		break;
	case DASD_ECKD_CCW_WRITE_CKD:
	case DASD_ECKD_CCW_WRITE_CKD_MT:
		dedata->attributes.operation = DASD_BYPASS_CACHE;
		rc = check_XRC_on_prefix(pfxdata, basedev);
		break;
	case DASD_ECKD_CCW_ERASE:
	case DASD_ECKD_CCW_WRITE_HOME_ADDRESS:
	case DASD_ECKD_CCW_WRITE_RECORD_ZERO:
		dedata->mask.perm = 0x3;
		dedata->mask.auth = 0x1;
		dedata->attributes.operation = DASD_BYPASS_CACHE;
		rc = check_XRC_on_prefix(pfxdata, basedev);
		break;
	case DASD_ECKD_CCW_WRITE_FULL_TRACK:
		dedata->mask.perm = 0x03;
		dedata->attributes.operation = basepriv->attrib.operation;
		dedata->blk_size = 0;
		break;
	case DASD_ECKD_CCW_WRITE_TRACK_DATA:
		dedata->mask.perm = 0x02;
		dedata->attributes.operation = basepriv->attrib.operation;
		dedata->blk_size = blksize;
		rc = check_XRC_on_prefix(pfxdata, basedev);
		break;
	default:
		DBF_DEV_EVENT(DBF_ERR, basedev,
			    "PFX LRE unknown opcode 0x%x", cmd);
		BUG();
		return -EINVAL;
	}

	dedata->attributes.mode = 0x3;	/* ECKD */

	if ((basepriv->rdc_data.cu_type == 0x2105 ||
	     basepriv->rdc_data.cu_type == 0x2107 ||
	     basepriv->rdc_data.cu_type == 0x1750)
	    && !(basepriv->uses_cdl && trk < 2))
		dedata->ga_extended |= 0x40; /* Regular Data Format Mode */

	heads = basepriv->rdc_data.trk_per_cyl;
	begcyl = trk / heads;
	beghead = trk % heads;
	endcyl = totrk / heads;
	endhead = totrk % heads;

	/* check for sequential prestage - enhance cylinder range */
	if (dedata->attributes.operation == DASD_SEQ_PRESTAGE ||
	    dedata->attributes.operation == DASD_SEQ_ACCESS) {

		if (endcyl + basepriv->attrib.nr_cyl < basepriv->real_cyl)
			endcyl += basepriv->attrib.nr_cyl;
		else
			endcyl = (basepriv->real_cyl - 1);
	}

	set_ch_t(&dedata->beg_ext, begcyl, beghead);
	set_ch_t(&dedata->end_ext, endcyl, endhead);

	if (format == 1) {
		fill_LRE_data(lredata, trk, rec_on_trk, count, cmd,
			      basedev, blksize, tlf);
	}

	return rc;
}

static int prefix(struct ccw1 *ccw, struct PFX_eckd_data *pfxdata,
		  unsigned int trk, unsigned int totrk, int cmd,
		  struct dasd_device *basedev, struct dasd_device *startdev)
{
	return prefix_LRE(ccw, pfxdata, trk, totrk, cmd, basedev, startdev,
			  0, 0, 0, 0, 0);
}

static void
locate_record(struct ccw1 *ccw, struct LO_eckd_data *data, unsigned int trk,
	      unsigned int rec_on_trk, int no_rec, int cmd,
	      struct dasd_device * device, int reclen)
{
	struct dasd_eckd_private *private = device->private;
	int sector;
	int dn, d;

	DBF_DEV_EVENT(DBF_INFO, device,
		  "Locate: trk %d, rec %d, no_rec %d, cmd %d, reclen %d",
		  trk, rec_on_trk, no_rec, cmd, reclen);

	ccw->cmd_code = DASD_ECKD_CCW_LOCATE_RECORD;
	ccw->flags = 0;
	ccw->count = 16;
	ccw->cda = (__u32) __pa(data);

	memset(data, 0, sizeof(struct LO_eckd_data));
	sector = 0;
	if (rec_on_trk) {
		switch (private->rdc_data.dev_type) {
		case 0x3390:
			dn = ceil_quot(reclen + 6, 232);
			d = 9 + ceil_quot(reclen + 6 * (dn + 1), 34);
			sector = (49 + (rec_on_trk - 1) * (10 + d)) / 8;
			break;
		case 0x3380:
			d = 7 + ceil_quot(reclen + 12, 32);
			sector = (39 + (rec_on_trk - 1) * (8 + d)) / 7;
			break;
		}
	}
	data->sector = sector;
	data->count = no_rec;
	switch (cmd) {
	case DASD_ECKD_CCW_WRITE_HOME_ADDRESS:
		data->operation.orientation = 0x3;
		data->operation.operation = 0x03;
		break;
	case DASD_ECKD_CCW_READ_HOME_ADDRESS:
		data->operation.orientation = 0x3;
		data->operation.operation = 0x16;
		break;
	case DASD_ECKD_CCW_WRITE_RECORD_ZERO:
		data->operation.orientation = 0x1;
		data->operation.operation = 0x03;
		data->count++;
		break;
	case DASD_ECKD_CCW_READ_RECORD_ZERO:
		data->operation.orientation = 0x3;
		data->operation.operation = 0x16;
		data->count++;
		break;
	case DASD_ECKD_CCW_WRITE:
	case DASD_ECKD_CCW_WRITE_MT:
	case DASD_ECKD_CCW_WRITE_KD:
	case DASD_ECKD_CCW_WRITE_KD_MT:
		data->auxiliary.last_bytes_used = 0x1;
		data->length = reclen;
		data->operation.operation = 0x01;
		break;
	case DASD_ECKD_CCW_WRITE_CKD:
	case DASD_ECKD_CCW_WRITE_CKD_MT:
		data->auxiliary.last_bytes_used = 0x1;
		data->length = reclen;
		data->operation.operation = 0x03;
		break;
	case DASD_ECKD_CCW_READ:
	case DASD_ECKD_CCW_READ_MT:
	case DASD_ECKD_CCW_READ_KD:
	case DASD_ECKD_CCW_READ_KD_MT:
		data->auxiliary.last_bytes_used = 0x1;
		data->length = reclen;
		data->operation.operation = 0x06;
		break;
	case DASD_ECKD_CCW_READ_CKD:
	case DASD_ECKD_CCW_READ_CKD_MT:
		data->auxiliary.last_bytes_used = 0x1;
		data->length = reclen;
		data->operation.operation = 0x16;
		break;
	case DASD_ECKD_CCW_READ_COUNT:
		data->operation.operation = 0x06;
		break;
	case DASD_ECKD_CCW_ERASE:
		data->length = reclen;
		data->auxiliary.last_bytes_used = 0x1;
		data->operation.operation = 0x0b;
		break;
	default:
		DBF_DEV_EVENT(DBF_ERR, device, "unknown locate record "
			      "opcode 0x%x", cmd);
	}
	set_ch_t(&data->seek_addr,
		 trk / private->rdc_data.trk_per_cyl,
		 trk % private->rdc_data.trk_per_cyl);
	data->search_arg.cyl = data->seek_addr.cyl;
	data->search_arg.head = data->seek_addr.head;
	data->search_arg.record = rec_on_trk;
}

/*
 * Returns 1 if the block is one of the special blocks that needs
 * to get read/written with the KD variant of the command.
 * That is DASD_ECKD_READ_KD_MT instead of DASD_ECKD_READ_MT and
 * DASD_ECKD_WRITE_KD_MT instead of DASD_ECKD_WRITE_MT.
 * Luckily the KD variants differ only by one bit (0x08) from the
 * normal variant. So don't wonder about code like:
 * if (dasd_eckd_cdl_special(blk_per_trk, recid))
 *         ccw->cmd_code |= 0x8;
 */
static inline int
dasd_eckd_cdl_special(int blk_per_trk, int recid)
{
	if (recid < 3)
		return 1;
	if (recid < blk_per_trk)
		return 0;
	if (recid < 2 * blk_per_trk)
		return 1;
	return 0;
}

/*
 * Returns the record size for the special blocks of the cdl format.
 * Only returns something useful if dasd_eckd_cdl_special is true
 * for the recid.
 */
static inline int
dasd_eckd_cdl_reclen(int recid)
{
	if (recid < 3)
		return sizes_trk0[recid];
	return LABEL_SIZE;
}
/* create unique id from private structure. */
static void create_uid(struct dasd_eckd_private *private)
{
	int count;
	struct dasd_uid *uid;

	uid = &private->uid;
	memset(uid, 0, sizeof(struct dasd_uid));
	memcpy(uid->vendor, private->ned->HDA_manufacturer,
	       sizeof(uid->vendor) - 1);
	EBCASC(uid->vendor, sizeof(uid->vendor) - 1);
	memcpy(uid->serial, private->ned->HDA_location,
	       sizeof(uid->serial) - 1);
	EBCASC(uid->serial, sizeof(uid->serial) - 1);
	uid->ssid = private->gneq->subsystemID;
	uid->real_unit_addr = private->ned->unit_addr;
	if (private->sneq) {
		uid->type = private->sneq->sua_flags;
		if (uid->type == UA_BASE_PAV_ALIAS)
			uid->base_unit_addr = private->sneq->base_unit_addr;
	} else {
		uid->type = UA_BASE_DEVICE;
	}
	if (private->vdsneq) {
		for (count = 0; count < 16; count++) {
			sprintf(uid->vduit+2*count, "%02x",
				private->vdsneq->uit[count]);
		}
	}
}

/*
 * Generate device unique id that specifies the physical device.
 */
static int dasd_eckd_generate_uid(struct dasd_device *device)
{
	struct dasd_eckd_private *private = device->private;
	unsigned long flags;

	if (!private)
		return -ENODEV;
	if (!private->ned || !private->gneq)
		return -ENODEV;
	spin_lock_irqsave(get_ccwdev_lock(device->cdev), flags);
	create_uid(private);
	spin_unlock_irqrestore(get_ccwdev_lock(device->cdev), flags);
	return 0;
}

static int dasd_eckd_get_uid(struct dasd_device *device, struct dasd_uid *uid)
{
	struct dasd_eckd_private *private = device->private;
	unsigned long flags;

	if (private) {
		spin_lock_irqsave(get_ccwdev_lock(device->cdev), flags);
		*uid = private->uid;
		spin_unlock_irqrestore(get_ccwdev_lock(device->cdev), flags);
		return 0;
	}
	return -EINVAL;
}

/*
 * compare device UID with data of a given dasd_eckd_private structure
 * return 0 for match
 */
static int dasd_eckd_compare_path_uid(struct dasd_device *device,
				      struct dasd_eckd_private *private)
{
	struct dasd_uid device_uid;

	create_uid(private);
	dasd_eckd_get_uid(device, &device_uid);

	return memcmp(&device_uid, &private->uid, sizeof(struct dasd_uid));
}

static void dasd_eckd_fill_rcd_cqr(struct dasd_device *device,
				   struct dasd_ccw_req *cqr,
				   __u8 *rcd_buffer,
				   __u8 lpm)
{
	struct ccw1 *ccw;
	/*
	 * buffer has to start with EBCDIC "V1.0" to show
	 * support for virtual device SNEQ
	 */
	rcd_buffer[0] = 0xE5;
	rcd_buffer[1] = 0xF1;
	rcd_buffer[2] = 0x4B;
	rcd_buffer[3] = 0xF0;

	ccw = cqr->cpaddr;
	ccw->cmd_code = DASD_ECKD_CCW_RCD;
	ccw->flags = 0;
	ccw->cda = (__u32)(addr_t)rcd_buffer;
	ccw->count = DASD_ECKD_RCD_DATA_SIZE;
	cqr->magic = DASD_ECKD_MAGIC;

	cqr->startdev = device;
	cqr->memdev = device;
	cqr->block = NULL;
	cqr->expires = 10*HZ;
	cqr->lpm = lpm;
	cqr->retries = 256;
	cqr->buildclk = get_tod_clock();
	cqr->status = DASD_CQR_FILLED;
	set_bit(DASD_CQR_VERIFY_PATH, &cqr->flags);
}

/*
 * Wakeup helper for read_conf
 * if the cqr is not done and needs some error recovery
 * the buffer has to be re-initialized with the EBCDIC "V1.0"
 * to show support for virtual device SNEQ
 */
static void read_conf_cb(struct dasd_ccw_req *cqr, void *data)
{
	struct ccw1 *ccw;
	__u8 *rcd_buffer;

	if (cqr->status !=  DASD_CQR_DONE) {
		ccw = cqr->cpaddr;
		rcd_buffer = (__u8 *)((addr_t) ccw->cda);
		memset(rcd_buffer, 0, sizeof(*rcd_buffer));

		rcd_buffer[0] = 0xE5;
		rcd_buffer[1] = 0xF1;
		rcd_buffer[2] = 0x4B;
		rcd_buffer[3] = 0xF0;
	}
	dasd_wakeup_cb(cqr, data);
}

static int dasd_eckd_read_conf_immediately(struct dasd_device *device,
					   struct dasd_ccw_req *cqr,
					   __u8 *rcd_buffer,
					   __u8 lpm)
{
	struct ciw *ciw;
	int rc;
	/*
	 * sanity check: scan for RCD command in extended SenseID data
	 * some devices do not support RCD
	 */
	ciw = ccw_device_get_ciw(device->cdev, CIW_TYPE_RCD);
	if (!ciw || ciw->cmd != DASD_ECKD_CCW_RCD)
		return -EOPNOTSUPP;

	dasd_eckd_fill_rcd_cqr(device, cqr, rcd_buffer, lpm);
	clear_bit(DASD_CQR_FLAGS_USE_ERP, &cqr->flags);
	set_bit(DASD_CQR_ALLOW_SLOCK, &cqr->flags);
	cqr->retries = 5;
	cqr->callback = read_conf_cb;
	rc = dasd_sleep_on_immediatly(cqr);
	return rc;
}

static int dasd_eckd_read_conf_lpm(struct dasd_device *device,
				   void **rcd_buffer,
				   int *rcd_buffer_size, __u8 lpm)
{
	struct ciw *ciw;
	char *rcd_buf = NULL;
	int ret;
	struct dasd_ccw_req *cqr;

	/*
	 * sanity check: scan for RCD command in extended SenseID data
	 * some devices do not support RCD
	 */
	ciw = ccw_device_get_ciw(device->cdev, CIW_TYPE_RCD);
	if (!ciw || ciw->cmd != DASD_ECKD_CCW_RCD) {
		ret = -EOPNOTSUPP;
		goto out_error;
	}
	rcd_buf = kzalloc(DASD_ECKD_RCD_DATA_SIZE, GFP_KERNEL | GFP_DMA);
	if (!rcd_buf) {
		ret = -ENOMEM;
		goto out_error;
	}
	cqr = dasd_smalloc_request(DASD_ECKD_MAGIC, 1 /* RCD */,
				   0, /* use rcd_buf as data ara */
				   device);
	if (IS_ERR(cqr)) {
		DBF_DEV_EVENT(DBF_WARNING, device, "%s",
			      "Could not allocate RCD request");
		ret = -ENOMEM;
		goto out_error;
	}
	dasd_eckd_fill_rcd_cqr(device, cqr, rcd_buf, lpm);
	cqr->callback = read_conf_cb;
	ret = dasd_sleep_on(cqr);
	/*
	 * on success we update the user input parms
	 */
	dasd_sfree_request(cqr, cqr->memdev);
	if (ret)
		goto out_error;

	*rcd_buffer_size = DASD_ECKD_RCD_DATA_SIZE;
	*rcd_buffer = rcd_buf;
	return 0;
out_error:
	kfree(rcd_buf);
	*rcd_buffer = NULL;
	*rcd_buffer_size = 0;
	return ret;
}

static int dasd_eckd_identify_conf_parts(struct dasd_eckd_private *private)
{

	struct dasd_sneq *sneq;
	int i, count;

	private->ned = NULL;
	private->sneq = NULL;
	private->vdsneq = NULL;
	private->gneq = NULL;
	count = private->conf_len / sizeof(struct dasd_sneq);
	sneq = (struct dasd_sneq *)private->conf_data;
	for (i = 0; i < count; ++i) {
		if (sneq->flags.identifier == 1 && sneq->format == 1)
			private->sneq = sneq;
		else if (sneq->flags.identifier == 1 && sneq->format == 4)
			private->vdsneq = (struct vd_sneq *)sneq;
		else if (sneq->flags.identifier == 2)
			private->gneq = (struct dasd_gneq *)sneq;
		else if (sneq->flags.identifier == 3 && sneq->res1 == 1)
			private->ned = (struct dasd_ned *)sneq;
		sneq++;
	}
	if (!private->ned || !private->gneq) {
		private->ned = NULL;
		private->sneq = NULL;
		private->vdsneq = NULL;
		private->gneq = NULL;
		return -EINVAL;
	}
	return 0;

};

static unsigned char dasd_eckd_path_access(void *conf_data, int conf_len)
{
	struct dasd_gneq *gneq;
	int i, count, found;

	count = conf_len / sizeof(*gneq);
	gneq = (struct dasd_gneq *)conf_data;
	found = 0;
	for (i = 0; i < count; ++i) {
		if (gneq->flags.identifier == 2) {
			found = 1;
			break;
		}
		gneq++;
	}
	if (found)
		return ((char *)gneq)[18] & 0x07;
	else
		return 0;
}

static void dasd_eckd_clear_conf_data(struct dasd_device *device)
{
	struct dasd_eckd_private *private = device->private;
	int i;

	private->conf_data = NULL;
	private->conf_len = 0;
	for (i = 0; i < 8; i++) {
		kfree(private->path_conf_data[i]);
		private->path_conf_data[i] = NULL;
	}
}


static int dasd_eckd_read_conf(struct dasd_device *device)
{
	void *conf_data;
	int conf_len, conf_data_saved;
	int rc, path_err, pos;
	__u8 lpm, opm;
	struct dasd_eckd_private *private, path_private;
	struct dasd_path *path_data;
	struct dasd_uid *uid;
	char print_path_uid[60], print_device_uid[60];

	private = device->private;
	path_data = &device->path_data;
	opm = ccw_device_get_path_mask(device->cdev);
	conf_data_saved = 0;
	path_err = 0;
	/* get configuration data per operational path */
	for (lpm = 0x80; lpm; lpm>>= 1) {
		if (!(lpm & opm))
			continue;
		rc = dasd_eckd_read_conf_lpm(device, &conf_data,
					     &conf_len, lpm);
		if (rc && rc != -EOPNOTSUPP) {	/* -EOPNOTSUPP is ok */
			DBF_EVENT_DEVID(DBF_WARNING, device->cdev,
					"Read configuration data returned "
					"error %d", rc);
			return rc;
		}
		if (conf_data == NULL) {
			DBF_EVENT_DEVID(DBF_WARNING, device->cdev, "%s",
					"No configuration data "
					"retrieved");
			/* no further analysis possible */
			path_data->opm |= lpm;
			continue;	/* no error */
		}
		/* save first valid configuration data */
		if (!conf_data_saved) {
			/* initially clear previously stored conf_data */
			dasd_eckd_clear_conf_data(device);
			private->conf_data = conf_data;
			private->conf_len = conf_len;
			if (dasd_eckd_identify_conf_parts(private)) {
				private->conf_data = NULL;
				private->conf_len = 0;
				kfree(conf_data);
				continue;
			}
			pos = pathmask_to_pos(lpm);
			/* store per path conf_data */
			private->path_conf_data[pos] =
				(struct dasd_conf_data *) conf_data;
			/*
			 * build device UID that other path data
			 * can be compared to it
			 */
			dasd_eckd_generate_uid(device);
			conf_data_saved++;
		} else {
			path_private.conf_data = conf_data;
			path_private.conf_len = DASD_ECKD_RCD_DATA_SIZE;
			if (dasd_eckd_identify_conf_parts(
				    &path_private)) {
				path_private.conf_data = NULL;
				path_private.conf_len = 0;
				kfree(conf_data);
				continue;
			}
			if (dasd_eckd_compare_path_uid(
				    device, &path_private)) {
				uid = &path_private.uid;
				if (strlen(uid->vduit) > 0)
					snprintf(print_path_uid,
						 sizeof(print_path_uid),
						 "%s.%s.%04x.%02x.%s",
						 uid->vendor, uid->serial,
						 uid->ssid, uid->real_unit_addr,
						 uid->vduit);
				else
					snprintf(print_path_uid,
						 sizeof(print_path_uid),
						 "%s.%s.%04x.%02x",
						 uid->vendor, uid->serial,
						 uid->ssid,
						 uid->real_unit_addr);
				uid = &private->uid;
				if (strlen(uid->vduit) > 0)
					snprintf(print_device_uid,
						 sizeof(print_device_uid),
						 "%s.%s.%04x.%02x.%s",
						 uid->vendor, uid->serial,
						 uid->ssid, uid->real_unit_addr,
						 uid->vduit);
				else
					snprintf(print_device_uid,
						 sizeof(print_device_uid),
						 "%s.%s.%04x.%02x",
						 uid->vendor, uid->serial,
						 uid->ssid,
						 uid->real_unit_addr);
				dev_err(&device->cdev->dev,
					"Not all channel paths lead to "
					"the same device, path %02X leads to "
					"device %s instead of %s\n", lpm,
					print_path_uid, print_device_uid);
				path_err = -EINVAL;
				path_data->cablepm |= lpm;
				continue;
			}
			pos = pathmask_to_pos(lpm);
			/* store per path conf_data */
			private->path_conf_data[pos] =
				(struct dasd_conf_data *) conf_data;
			path_private.conf_data = NULL;
			path_private.conf_len = 0;
		}
		switch (dasd_eckd_path_access(conf_data, conf_len)) {
		case 0x02:
			path_data->npm |= lpm;
			break;
		case 0x03:
			path_data->ppm |= lpm;
			break;
		}
		if (!path_data->opm) {
			path_data->opm = lpm;
			dasd_generic_path_operational(device);
		} else {
			path_data->opm |= lpm;
		}
		/*
		 * if the path is used
		 * it should not be in one of the negative lists
		 */
		path_data->cablepm &= ~lpm;
		path_data->hpfpm &= ~lpm;
		path_data->cuirpm &= ~lpm;
	}

	return path_err;
}

static int verify_fcx_max_data(struct dasd_device *device, __u8 lpm)
{
	struct dasd_eckd_private *private = device->private;
	int mdc;
	u32 fcx_max_data;

	if (private->fcx_max_data) {
		mdc = ccw_device_get_mdc(device->cdev, lpm);
		if ((mdc < 0)) {
			dev_warn(&device->cdev->dev,
				 "Detecting the maximum data size for zHPF "
				 "requests failed (rc=%d) for a new path %x\n",
				 mdc, lpm);
			return mdc;
		}
		fcx_max_data = mdc * FCX_MAX_DATA_FACTOR;
		if (fcx_max_data < private->fcx_max_data) {
			dev_warn(&device->cdev->dev,
				 "The maximum data size for zHPF requests %u "
				 "on a new path %x is below the active maximum "
				 "%u\n", fcx_max_data, lpm,
				 private->fcx_max_data);
			return -EACCES;
		}
	}
	return 0;
}

static int rebuild_device_uid(struct dasd_device *device,
			      struct path_verification_work_data *data)
{
	struct dasd_eckd_private *private = device->private;
	struct dasd_path *path_data = &device->path_data;
	__u8 lpm, opm = path_data->opm;
	int rc = -ENODEV;

	for (lpm = 0x80; lpm; lpm >>= 1) {
		if (!(lpm & opm))
			continue;
		memset(&data->rcd_buffer, 0, sizeof(data->rcd_buffer));
		memset(&data->cqr, 0, sizeof(data->cqr));
		data->cqr.cpaddr = &data->ccw;
		rc = dasd_eckd_read_conf_immediately(device, &data->cqr,
						     data->rcd_buffer,
						     lpm);

		if (rc) {
			if (rc == -EOPNOTSUPP) /* -EOPNOTSUPP is ok */
				continue;
			DBF_EVENT_DEVID(DBF_WARNING, device->cdev,
					"Read configuration data "
					"returned error %d", rc);
			break;
		}
		memcpy(private->conf_data, data->rcd_buffer,
		       DASD_ECKD_RCD_DATA_SIZE);
		if (dasd_eckd_identify_conf_parts(private)) {
			rc = -ENODEV;
		} else /* first valid path is enough */
			break;
	}

	if (!rc)
		rc = dasd_eckd_generate_uid(device);

	return rc;
}

static void do_path_verification_work(struct work_struct *work)
{
	struct path_verification_work_data *data;
	struct dasd_device *device;
	struct dasd_eckd_private path_private;
	struct dasd_uid *uid;
	__u8 path_rcd_buf[DASD_ECKD_RCD_DATA_SIZE];
	__u8 lpm, opm, npm, ppm, epm, hpfpm, cablepm;
	unsigned long flags;
	char print_uid[60];
	int rc;

	data = container_of(work, struct path_verification_work_data, worker);
	device = data->device;

	/* delay path verification until device was resumed */
	if (test_bit(DASD_FLAG_SUSPENDED, &device->flags)) {
		schedule_work(work);
		return;
	}
	/* check if path verification already running and delay if so */
	if (test_and_set_bit(DASD_FLAG_PATH_VERIFY, &device->flags)) {
		schedule_work(work);
		return;
	}
	opm = 0;
	npm = 0;
	ppm = 0;
	epm = 0;
	hpfpm = 0;
	cablepm = 0;

	for (lpm = 0x80; lpm; lpm >>= 1) {
		if (!(lpm & data->tbvpm))
			continue;
		memset(&data->rcd_buffer, 0, sizeof(data->rcd_buffer));
		memset(&data->cqr, 0, sizeof(data->cqr));
		data->cqr.cpaddr = &data->ccw;
		rc = dasd_eckd_read_conf_immediately(device, &data->cqr,
						     data->rcd_buffer,
						     lpm);
		if (!rc) {
			switch (dasd_eckd_path_access(data->rcd_buffer,
						      DASD_ECKD_RCD_DATA_SIZE)
				) {
			case 0x02:
				npm |= lpm;
				break;
			case 0x03:
				ppm |= lpm;
				break;
			}
			opm |= lpm;
		} else if (rc == -EOPNOTSUPP) {
			DBF_EVENT_DEVID(DBF_WARNING, device->cdev, "%s",
					"path verification: No configuration "
					"data retrieved");
			opm |= lpm;
		} else if (rc == -EAGAIN) {
			DBF_EVENT_DEVID(DBF_WARNING, device->cdev, "%s",
					"path verification: device is stopped,"
					" try again later");
			epm |= lpm;
		} else {
			dev_warn(&device->cdev->dev,
				 "Reading device feature codes failed "
				 "(rc=%d) for new path %x\n", rc, lpm);
			continue;
		}
		if (verify_fcx_max_data(device, lpm)) {
			opm &= ~lpm;
			npm &= ~lpm;
			ppm &= ~lpm;
			hpfpm |= lpm;
			continue;
		}

		/*
		 * save conf_data for comparison after
		 * rebuild_device_uid may have changed
		 * the original data
		 */
		memcpy(&path_rcd_buf, data->rcd_buffer,
		       DASD_ECKD_RCD_DATA_SIZE);
		path_private.conf_data = (void *) &path_rcd_buf;
		path_private.conf_len = DASD_ECKD_RCD_DATA_SIZE;
		if (dasd_eckd_identify_conf_parts(&path_private)) {
			path_private.conf_data = NULL;
			path_private.conf_len = 0;
			continue;
		}

		/*
		 * compare path UID with device UID only if at least
		 * one valid path is left
		 * in other case the device UID may have changed and
		 * the first working path UID will be used as device UID
		 */
		if (device->path_data.opm &&
		    dasd_eckd_compare_path_uid(device, &path_private)) {
			/*
			 * the comparison was not successful
			 * rebuild the device UID with at least one
			 * known path in case a z/VM hyperswap command
			 * has changed the device
			 *
			 * after this compare again
			 *
			 * if either the rebuild or the recompare fails
			 * the path can not be used
			 */
			if (rebuild_device_uid(device, data) ||
			    dasd_eckd_compare_path_uid(
				    device, &path_private)) {
				uid = &path_private.uid;
				if (strlen(uid->vduit) > 0)
					snprintf(print_uid, sizeof(print_uid),
						 "%s.%s.%04x.%02x.%s",
						 uid->vendor, uid->serial,
						 uid->ssid, uid->real_unit_addr,
						 uid->vduit);
				else
					snprintf(print_uid, sizeof(print_uid),
						 "%s.%s.%04x.%02x",
						 uid->vendor, uid->serial,
						 uid->ssid,
						 uid->real_unit_addr);
				dev_err(&device->cdev->dev,
					"The newly added channel path %02X "
					"will not be used because it leads "
					"to a different device %s\n",
					lpm, print_uid);
				opm &= ~lpm;
				npm &= ~lpm;
				ppm &= ~lpm;
				cablepm |= lpm;
				continue;
			}
		}

		/*
		 * There is a small chance that a path is lost again between
		 * above path verification and the following modification of
		 * the device opm mask. We could avoid that race here by using
		 * yet another path mask, but we rather deal with this unlikely
		 * situation in dasd_start_IO.
		 */
		spin_lock_irqsave(get_ccwdev_lock(device->cdev), flags);
		if (!device->path_data.opm && opm) {
			device->path_data.opm = opm;
			device->path_data.cablepm &= ~opm;
			device->path_data.cuirpm &= ~opm;
			device->path_data.hpfpm &= ~opm;
			dasd_generic_path_operational(device);
		} else {
			device->path_data.opm |= opm;
			device->path_data.cablepm &= ~opm;
			device->path_data.cuirpm &= ~opm;
			device->path_data.hpfpm &= ~opm;
		}
		device->path_data.npm |= npm;
		device->path_data.ppm |= ppm;
		device->path_data.tbvpm |= epm;
		device->path_data.cablepm |= cablepm;
		device->path_data.hpfpm |= hpfpm;
		spin_unlock_irqrestore(get_ccwdev_lock(device->cdev), flags);
	}
	clear_bit(DASD_FLAG_PATH_VERIFY, &device->flags);
	dasd_put_device(device);
	if (data->isglobal)
		mutex_unlock(&dasd_path_verification_mutex);
	else
		kfree(data);
}

static int dasd_eckd_verify_path(struct dasd_device *device, __u8 lpm)
{
	struct path_verification_work_data *data;

	data = kmalloc(sizeof(*data), GFP_ATOMIC | GFP_DMA);
	if (!data) {
		if (mutex_trylock(&dasd_path_verification_mutex)) {
			data = path_verification_worker;
			data->isglobal = 1;
		} else
			return -ENOMEM;
	} else {
		memset(data, 0, sizeof(*data));
		data->isglobal = 0;
	}
	INIT_WORK(&data->worker, do_path_verification_work);
	dasd_get_device(device);
	data->device = device;
	data->tbvpm = lpm;
	schedule_work(&data->worker);
	return 0;
}

static int dasd_eckd_read_features(struct dasd_device *device)
{
	struct dasd_eckd_private *private = device->private;
	struct dasd_psf_prssd_data *prssdp;
	struct dasd_rssd_features *features;
	struct dasd_ccw_req *cqr;
	struct ccw1 *ccw;
	int rc;

	memset(&private->features, 0, sizeof(struct dasd_rssd_features));
	cqr = dasd_smalloc_request(DASD_ECKD_MAGIC, 1 /* PSF */	+ 1 /* RSSD */,
				   (sizeof(struct dasd_psf_prssd_data) +
				    sizeof(struct dasd_rssd_features)),
				   device);
	if (IS_ERR(cqr)) {
		DBF_EVENT_DEVID(DBF_WARNING, device->cdev, "%s", "Could not "
				"allocate initialization request");
		return PTR_ERR(cqr);
	}
	cqr->startdev = device;
	cqr->memdev = device;
	cqr->block = NULL;
	cqr->retries = 256;
	cqr->expires = 10 * HZ;

	/* Prepare for Read Subsystem Data */
	prssdp = (struct dasd_psf_prssd_data *) cqr->data;
	memset(prssdp, 0, sizeof(struct dasd_psf_prssd_data));
	prssdp->order = PSF_ORDER_PRSSD;
	prssdp->suborder = 0x41;	/* Read Feature Codes */
	/* all other bytes of prssdp must be zero */

	ccw = cqr->cpaddr;
	ccw->cmd_code = DASD_ECKD_CCW_PSF;
	ccw->count = sizeof(struct dasd_psf_prssd_data);
	ccw->flags |= CCW_FLAG_CC;
	ccw->cda = (__u32)(addr_t) prssdp;

	/* Read Subsystem Data - feature codes */
	features = (struct dasd_rssd_features *) (prssdp + 1);
	memset(features, 0, sizeof(struct dasd_rssd_features));

	ccw++;
	ccw->cmd_code = DASD_ECKD_CCW_RSSD;
	ccw->count = sizeof(struct dasd_rssd_features);
	ccw->cda = (__u32)(addr_t) features;

	cqr->buildclk = get_tod_clock();
	cqr->status = DASD_CQR_FILLED;
	rc = dasd_sleep_on(cqr);
	if (rc == 0) {
		prssdp = (struct dasd_psf_prssd_data *) cqr->data;
		features = (struct dasd_rssd_features *) (prssdp + 1);
		memcpy(&private->features, features,
		       sizeof(struct dasd_rssd_features));
	} else
		dev_warn(&device->cdev->dev, "Reading device feature codes"
			 " failed with rc=%d\n", rc);
	dasd_sfree_request(cqr, cqr->memdev);
	return rc;
}


/*
 * Build CP for Perform Subsystem Function - SSC.
 */
static struct dasd_ccw_req *dasd_eckd_build_psf_ssc(struct dasd_device *device,
						    int enable_pav)
{
	struct dasd_ccw_req *cqr;
	struct dasd_psf_ssc_data *psf_ssc_data;
	struct ccw1 *ccw;

	cqr = dasd_smalloc_request(DASD_ECKD_MAGIC, 1 /* PSF */ ,
				  sizeof(struct dasd_psf_ssc_data),
				  device);

	if (IS_ERR(cqr)) {
		DBF_DEV_EVENT(DBF_WARNING, device, "%s",
			   "Could not allocate PSF-SSC request");
		return cqr;
	}
	psf_ssc_data = (struct dasd_psf_ssc_data *)cqr->data;
	psf_ssc_data->order = PSF_ORDER_SSC;
	psf_ssc_data->suborder = 0xc0;
	if (enable_pav) {
		psf_ssc_data->suborder |= 0x08;
		psf_ssc_data->reserved[0] = 0x88;
	}
	ccw = cqr->cpaddr;
	ccw->cmd_code = DASD_ECKD_CCW_PSF;
	ccw->cda = (__u32)(addr_t)psf_ssc_data;
	ccw->count = 66;

	cqr->startdev = device;
	cqr->memdev = device;
	cqr->block = NULL;
	cqr->retries = 256;
	cqr->expires = 10*HZ;
	cqr->buildclk = get_tod_clock();
	cqr->status = DASD_CQR_FILLED;
	return cqr;
}

/*
 * Perform Subsystem Function.
 * It is necessary to trigger CIO for channel revalidation since this
 * call might change behaviour of DASD devices.
 */
static int
dasd_eckd_psf_ssc(struct dasd_device *device, int enable_pav,
		  unsigned long flags)
{
	struct dasd_ccw_req *cqr;
	int rc;

	cqr = dasd_eckd_build_psf_ssc(device, enable_pav);
	if (IS_ERR(cqr))
		return PTR_ERR(cqr);

	/*
	 * set flags e.g. turn on failfast, to prevent blocking
	 * the calling function should handle failed requests
	 */
	cqr->flags |= flags;

	rc = dasd_sleep_on(cqr);
	if (!rc)
		/* trigger CIO to reprobe devices */
		css_schedule_reprobe();
	else if (cqr->intrc == -EAGAIN)
		rc = -EAGAIN;

	dasd_sfree_request(cqr, cqr->memdev);
	return rc;
}

/*
 * Valide storage server of current device.
 */
static int dasd_eckd_validate_server(struct dasd_device *device,
				     unsigned long flags)
{
	struct dasd_eckd_private *private = device->private;
	int enable_pav, rc;

	if (private->uid.type == UA_BASE_PAV_ALIAS ||
	    private->uid.type == UA_HYPER_PAV_ALIAS)
		return 0;
	if (dasd_nopav || MACHINE_IS_VM)
		enable_pav = 0;
	else
		enable_pav = 1;
	rc = dasd_eckd_psf_ssc(device, enable_pav, flags);

	/* may be requested feature is not available on server,
	 * therefore just report error and go ahead */
	DBF_EVENT_DEVID(DBF_WARNING, device->cdev, "PSF-SSC for SSID %04x "
			"returned rc=%d", private->uid.ssid, rc);
	return rc;
}

/*
 * worker to do a validate server in case of a lost pathgroup
 */
static void dasd_eckd_do_validate_server(struct work_struct *work)
{
	struct dasd_device *device = container_of(work, struct dasd_device,
						  kick_validate);
	unsigned long flags = 0;

	set_bit(DASD_CQR_FLAGS_FAILFAST, &flags);
	if (dasd_eckd_validate_server(device, flags)
	    == -EAGAIN) {
		/* schedule worker again if failed */
		schedule_work(&device->kick_validate);
		return;
	}

	dasd_put_device(device);
}

static void dasd_eckd_kick_validate_server(struct dasd_device *device)
{
	dasd_get_device(device);
	/* exit if device not online or in offline processing */
	if (test_bit(DASD_FLAG_OFFLINE, &device->flags) ||
	   device->state < DASD_STATE_ONLINE) {
		dasd_put_device(device);
		return;
	}
	/* queue call to do_validate_server to the kernel event daemon. */
	if (!schedule_work(&device->kick_validate))
		dasd_put_device(device);
}

static u32 get_fcx_max_data(struct dasd_device *device)
{
	struct dasd_eckd_private *private = device->private;
	int fcx_in_css, fcx_in_gneq, fcx_in_features;
	int tpm, mdc;

	if (dasd_nofcx)
		return 0;
	/* is transport mode supported? */
	fcx_in_css = css_general_characteristics.fcx;
	fcx_in_gneq = private->gneq->reserved2[7] & 0x04;
	fcx_in_features = private->features.feature[40] & 0x80;
	tpm = fcx_in_css && fcx_in_gneq && fcx_in_features;

	if (!tpm)
		return 0;

	mdc = ccw_device_get_mdc(device->cdev, 0);
	if (mdc < 0) {
		dev_warn(&device->cdev->dev, "Detecting the maximum supported"
			 " data size for zHPF requests failed\n");
		return 0;
	} else
		return mdc * FCX_MAX_DATA_FACTOR;
}

/*
 * Check device characteristics.
 * If the device is accessible using ECKD discipline, the device is enabled.
 */
static int
dasd_eckd_check_characteristics(struct dasd_device *device)
{
	struct dasd_eckd_private *private = device->private;
	struct dasd_block *block;
	struct dasd_uid temp_uid;
	int rc, i;
	int readonly;
	unsigned long value;

	/* setup work queue for validate server*/
	INIT_WORK(&device->kick_validate, dasd_eckd_do_validate_server);
	/* setup work queue for summary unit check */
	INIT_WORK(&device->suc_work, dasd_alias_handle_summary_unit_check);

	if (!ccw_device_is_pathgroup(device->cdev)) {
		dev_warn(&device->cdev->dev,
			 "A channel path group could not be established\n");
		return -EIO;
	}
	if (!ccw_device_is_multipath(device->cdev)) {
		dev_info(&device->cdev->dev,
			 "The DASD is not operating in multipath mode\n");
	}
	if (!private) {
		private = kzalloc(sizeof(*private), GFP_KERNEL | GFP_DMA);
		if (!private) {
			dev_warn(&device->cdev->dev,
				 "Allocating memory for private DASD data "
				 "failed\n");
			return -ENOMEM;
		}
		device->private = private;
	} else {
		memset(private, 0, sizeof(*private));
	}
	/* Invalidate status of initial analysis. */
	private->init_cqr_status = -1;
	/* Set default cache operations. */
	private->attrib.operation = DASD_NORMAL_CACHE;
	private->attrib.nr_cyl = 0;

	/* Read Configuration Data */
	rc = dasd_eckd_read_conf(device);
	if (rc)
		goto out_err1;

	/* set default timeout */
	device->default_expires = DASD_EXPIRES;
	/* set default retry count */
	device->default_retries = DASD_RETRIES;

	if (private->gneq) {
		value = 1;
		for (i = 0; i < private->gneq->timeout.value; i++)
			value = 10 * value;
		value = value * private->gneq->timeout.number;
		/* do not accept useless values */
		if (value != 0 && value <= DASD_EXPIRES_MAX)
			device->default_expires = value;
	}

	dasd_eckd_get_uid(device, &temp_uid);
	if (temp_uid.type == UA_BASE_DEVICE) {
		block = dasd_alloc_block();
		if (IS_ERR(block)) {
			DBF_EVENT_DEVID(DBF_WARNING, device->cdev, "%s",
					"could not allocate dasd "
					"block structure");
			rc = PTR_ERR(block);
			goto out_err1;
		}
		device->block = block;
		block->base = device;
	}

	/* register lcu with alias handling, enable PAV */
	rc = dasd_alias_make_device_known_to_lcu(device);
	if (rc)
		goto out_err2;

	dasd_eckd_validate_server(device, 0);

	/* device may report different configuration data after LCU setup */
	rc = dasd_eckd_read_conf(device);
	if (rc)
		goto out_err3;

	/* Read Feature Codes */
	dasd_eckd_read_features(device);

	/* Read Device Characteristics */
	rc = dasd_generic_read_dev_chars(device, DASD_ECKD_MAGIC,
					 &private->rdc_data, 64);
	if (rc) {
		DBF_EVENT_DEVID(DBF_WARNING, device->cdev,
				"Read device characteristic failed, rc=%d", rc);
		goto out_err3;
	}

	if ((device->features & DASD_FEATURE_USERAW) &&
	    !(private->rdc_data.facilities.RT_in_LR)) {
		dev_err(&device->cdev->dev, "The storage server does not "
			"support raw-track access\n");
		rc = -EINVAL;
		goto out_err3;
	}

	/* find the valid cylinder size */
	if (private->rdc_data.no_cyl == LV_COMPAT_CYL &&
	    private->rdc_data.long_no_cyl)
		private->real_cyl = private->rdc_data.long_no_cyl;
	else
		private->real_cyl = private->rdc_data.no_cyl;

	private->fcx_max_data = get_fcx_max_data(device);

	readonly = dasd_device_is_ro(device);
	if (readonly)
		set_bit(DASD_FLAG_DEVICE_RO, &device->flags);

	dev_info(&device->cdev->dev, "New DASD %04X/%02X (CU %04X/%02X) "
		 "with %d cylinders, %d heads, %d sectors%s\n",
		 private->rdc_data.dev_type,
		 private->rdc_data.dev_model,
		 private->rdc_data.cu_type,
		 private->rdc_data.cu_model.model,
		 private->real_cyl,
		 private->rdc_data.trk_per_cyl,
		 private->rdc_data.sec_per_trk,
		 readonly ? ", read-only device" : "");
	return 0;

out_err3:
	dasd_alias_disconnect_device_from_lcu(device);
out_err2:
	dasd_free_block(device->block);
	device->block = NULL;
out_err1:
	kfree(private->conf_data);
	kfree(device->private);
	device->private = NULL;
	return rc;
}

static void dasd_eckd_uncheck_device(struct dasd_device *device)
{
	struct dasd_eckd_private *private = device->private;
	int i;

	dasd_alias_disconnect_device_from_lcu(device);
	private->ned = NULL;
	private->sneq = NULL;
	private->vdsneq = NULL;
	private->gneq = NULL;
	private->conf_len = 0;
	for (i = 0; i < 8; i++) {
		kfree(private->path_conf_data[i]);
		if ((__u8 *)private->path_conf_data[i] ==
		    private->conf_data) {
			private->conf_data = NULL;
			private->conf_len = 0;
		}
		private->path_conf_data[i] = NULL;
	}
	kfree(private->conf_data);
	private->conf_data = NULL;
}

static struct dasd_ccw_req *
dasd_eckd_analysis_ccw(struct dasd_device *device)
{
	struct dasd_eckd_private *private = device->private;
	struct eckd_count *count_data;
	struct LO_eckd_data *LO_data;
	struct dasd_ccw_req *cqr;
	struct ccw1 *ccw;
	int cplength, datasize;
	int i;

	cplength = 8;
	datasize = sizeof(struct DE_eckd_data) + 2*sizeof(struct LO_eckd_data);
	cqr = dasd_smalloc_request(DASD_ECKD_MAGIC, cplength, datasize, device);
	if (IS_ERR(cqr))
		return cqr;
	ccw = cqr->cpaddr;
	/* Define extent for the first 3 tracks. */
	define_extent(ccw++, cqr->data, 0, 2,
		      DASD_ECKD_CCW_READ_COUNT, device);
	LO_data = cqr->data + sizeof(struct DE_eckd_data);
	/* Locate record for the first 4 records on track 0. */
	ccw[-1].flags |= CCW_FLAG_CC;
	locate_record(ccw++, LO_data++, 0, 0, 4,
		      DASD_ECKD_CCW_READ_COUNT, device, 0);

	count_data = private->count_area;
	for (i = 0; i < 4; i++) {
		ccw[-1].flags |= CCW_FLAG_CC;
		ccw->cmd_code = DASD_ECKD_CCW_READ_COUNT;
		ccw->flags = 0;
		ccw->count = 8;
		ccw->cda = (__u32)(addr_t) count_data;
		ccw++;
		count_data++;
	}

	/* Locate record for the first record on track 2. */
	ccw[-1].flags |= CCW_FLAG_CC;
	locate_record(ccw++, LO_data++, 2, 0, 1,
		      DASD_ECKD_CCW_READ_COUNT, device, 0);
	/* Read count ccw. */
	ccw[-1].flags |= CCW_FLAG_CC;
	ccw->cmd_code = DASD_ECKD_CCW_READ_COUNT;
	ccw->flags = 0;
	ccw->count = 8;
	ccw->cda = (__u32)(addr_t) count_data;

	cqr->block = NULL;
	cqr->startdev = device;
	cqr->memdev = device;
	cqr->retries = 255;
	cqr->buildclk = get_tod_clock();
	cqr->status = DASD_CQR_FILLED;
	return cqr;
}

/* differentiate between 'no record found' and any other error */
static int dasd_eckd_analysis_evaluation(struct dasd_ccw_req *init_cqr)
{
	char *sense;
	if (init_cqr->status == DASD_CQR_DONE)
		return INIT_CQR_OK;
	else if (init_cqr->status == DASD_CQR_NEED_ERP ||
		 init_cqr->status == DASD_CQR_FAILED) {
		sense = dasd_get_sense(&init_cqr->irb);
		if (sense && (sense[1] & SNS1_NO_REC_FOUND))
			return INIT_CQR_UNFORMATTED;
		else
			return INIT_CQR_ERROR;
	} else
		return INIT_CQR_ERROR;
}

/*
 * This is the callback function for the init_analysis cqr. It saves
 * the status of the initial analysis ccw before it frees it and kicks
 * the device to continue the startup sequence. This will call
 * dasd_eckd_do_analysis again (if the devices has not been marked
 * for deletion in the meantime).
 */
static void dasd_eckd_analysis_callback(struct dasd_ccw_req *init_cqr,
					void *data)
{
	struct dasd_device *device = init_cqr->startdev;
	struct dasd_eckd_private *private = device->private;

	private->init_cqr_status = dasd_eckd_analysis_evaluation(init_cqr);
	dasd_sfree_request(init_cqr, device);
	dasd_kick_device(device);
}

static int dasd_eckd_start_analysis(struct dasd_block *block)
{
	struct dasd_ccw_req *init_cqr;

	init_cqr = dasd_eckd_analysis_ccw(block->base);
	if (IS_ERR(init_cqr))
		return PTR_ERR(init_cqr);
	init_cqr->callback = dasd_eckd_analysis_callback;
	init_cqr->callback_data = NULL;
	init_cqr->expires = 5*HZ;
	/* first try without ERP, so we can later handle unformatted
	 * devices as special case
	 */
	clear_bit(DASD_CQR_FLAGS_USE_ERP, &init_cqr->flags);
	init_cqr->retries = 0;
	dasd_add_request_head(init_cqr);
	return -EAGAIN;
}

static int dasd_eckd_end_analysis(struct dasd_block *block)
{
	struct dasd_device *device = block->base;
	struct dasd_eckd_private *private = device->private;
	struct eckd_count *count_area;
	unsigned int sb, blk_per_trk;
	int status, i;
	struct dasd_ccw_req *init_cqr;

	status = private->init_cqr_status;
	private->init_cqr_status = -1;
	if (status == INIT_CQR_ERROR) {
		/* try again, this time with full ERP */
		init_cqr = dasd_eckd_analysis_ccw(device);
		dasd_sleep_on(init_cqr);
		status = dasd_eckd_analysis_evaluation(init_cqr);
		dasd_sfree_request(init_cqr, device);
	}

	if (device->features & DASD_FEATURE_USERAW) {
		block->bp_block = DASD_RAW_BLOCKSIZE;
		blk_per_trk = DASD_RAW_BLOCK_PER_TRACK;
		block->s2b_shift = 3;
		goto raw;
	}

	if (status == INIT_CQR_UNFORMATTED) {
		dev_warn(&device->cdev->dev, "The DASD is not formatted\n");
		return -EMEDIUMTYPE;
	} else if (status == INIT_CQR_ERROR) {
		dev_err(&device->cdev->dev,
			"Detecting the DASD disk layout failed because "
			"of an I/O error\n");
		return -EIO;
	}

	private->uses_cdl = 1;
	/* Check Track 0 for Compatible Disk Layout */
	count_area = NULL;
	for (i = 0; i < 3; i++) {
		if (private->count_area[i].kl != 4 ||
		    private->count_area[i].dl != dasd_eckd_cdl_reclen(i) - 4 ||
		    private->count_area[i].cyl != 0 ||
		    private->count_area[i].head != count_area_head[i] ||
		    private->count_area[i].record != count_area_rec[i]) {
			private->uses_cdl = 0;
			break;
		}
	}
	if (i == 3)
		count_area = &private->count_area[4];

	if (private->uses_cdl == 0) {
		for (i = 0; i < 5; i++) {
			if ((private->count_area[i].kl != 0) ||
			    (private->count_area[i].dl !=
			     private->count_area[0].dl) ||
			    private->count_area[i].cyl !=  0 ||
			    private->count_area[i].head != count_area_head[i] ||
			    private->count_area[i].record != count_area_rec[i])
				break;
		}
		if (i == 5)
			count_area = &private->count_area[0];
	} else {
		if (private->count_area[3].record == 1)
			dev_warn(&device->cdev->dev,
				 "Track 0 has no records following the VTOC\n");
	}

	if (count_area != NULL && count_area->kl == 0) {
		/* we found notthing violating our disk layout */
		if (dasd_check_blocksize(count_area->dl) == 0)
			block->bp_block = count_area->dl;
	}
	if (block->bp_block == 0) {
		dev_warn(&device->cdev->dev,
			 "The disk layout of the DASD is not supported\n");
		return -EMEDIUMTYPE;
	}
	block->s2b_shift = 0;	/* bits to shift 512 to get a block */
	for (sb = 512; sb < block->bp_block; sb = sb << 1)
		block->s2b_shift++;

	blk_per_trk = recs_per_track(&private->rdc_data, 0, block->bp_block);

raw:
	block->blocks = (private->real_cyl *
			  private->rdc_data.trk_per_cyl *
			  blk_per_trk);

	dev_info(&device->cdev->dev,
		 "DASD with %d KB/block, %d KB total size, %d KB/track, "
		 "%s\n", (block->bp_block >> 10),
		 ((private->real_cyl *
		   private->rdc_data.trk_per_cyl *
		   blk_per_trk * (block->bp_block >> 9)) >> 1),
		 ((blk_per_trk * block->bp_block) >> 10),
		 private->uses_cdl ?
		 "compatible disk layout" : "linux disk layout");

	return 0;
}

static int dasd_eckd_do_analysis(struct dasd_block *block)
{
	struct dasd_eckd_private *private = block->base->private;

	if (private->init_cqr_status < 0)
		return dasd_eckd_start_analysis(block);
	else
		return dasd_eckd_end_analysis(block);
}

static int dasd_eckd_basic_to_ready(struct dasd_device *device)
{
	return dasd_alias_add_device(device);
};

static int dasd_eckd_online_to_ready(struct dasd_device *device)
{
	cancel_work_sync(&device->reload_device);
	cancel_work_sync(&device->kick_validate);
	return 0;
};

static int dasd_eckd_basic_to_known(struct dasd_device *device)
{
	return dasd_alias_remove_device(device);
};

static int
dasd_eckd_fill_geometry(struct dasd_block *block, struct hd_geometry *geo)
{
	struct dasd_eckd_private *private = block->base->private;

	if (dasd_check_blocksize(block->bp_block) == 0) {
		geo->sectors = recs_per_track(&private->rdc_data,
					      0, block->bp_block);
	}
	geo->cylinders = private->rdc_data.no_cyl;
	geo->heads = private->rdc_data.trk_per_cyl;
	return 0;
}

static struct dasd_ccw_req *
dasd_eckd_build_format(struct dasd_device *base,
		       struct format_data_t *fdata,
		       int enable_pav)
{
	struct dasd_eckd_private *base_priv;
	struct dasd_eckd_private *start_priv;
	struct dasd_device *startdev = NULL;
	struct dasd_ccw_req *fcp;
	struct eckd_count *ect;
	struct ch_t address;
	struct ccw1 *ccw;
	void *data;
	int rpt;
	int cplength, datasize;
	int i, j;
	int intensity = 0;
	int r0_perm;
	int nr_tracks;
	int use_prefix;

	if (enable_pav)
		startdev = dasd_alias_get_start_dev(base);

	if (!startdev)
		startdev = base;

	start_priv = startdev->private;
	base_priv = base->private;

	rpt = recs_per_track(&base_priv->rdc_data, 0, fdata->blksize);

	nr_tracks = fdata->stop_unit - fdata->start_unit + 1;

	/*
	 * fdata->intensity is a bit string that tells us what to do:
	 *   Bit 0: write record zero
	 *   Bit 1: write home address, currently not supported
	 *   Bit 2: invalidate tracks
	 *   Bit 3: use OS/390 compatible disk layout (cdl)
	 *   Bit 4: do not allow storage subsystem to modify record zero
	 * Only some bit combinations do make sense.
	 */
	if (fdata->intensity & 0x10) {
		r0_perm = 0;
		intensity = fdata->intensity & ~0x10;
	} else {
		r0_perm = 1;
		intensity = fdata->intensity;
	}

	use_prefix = base_priv->features.feature[8] & 0x01;

	switch (intensity) {
	case 0x00:	/* Normal format */
	case 0x08:	/* Normal format, use cdl. */
		cplength = 2 + (rpt*nr_tracks);
		if (use_prefix)
			datasize = sizeof(struct PFX_eckd_data) +
				sizeof(struct LO_eckd_data) +
				rpt * nr_tracks * sizeof(struct eckd_count);
		else
			datasize = sizeof(struct DE_eckd_data) +
				sizeof(struct LO_eckd_data) +
				rpt * nr_tracks * sizeof(struct eckd_count);
		break;
	case 0x01:	/* Write record zero and format track. */
	case 0x09:	/* Write record zero and format track, use cdl. */
		cplength = 2 + rpt * nr_tracks;
		if (use_prefix)
			datasize = sizeof(struct PFX_eckd_data) +
				sizeof(struct LO_eckd_data) +
				sizeof(struct eckd_count) +
				rpt * nr_tracks * sizeof(struct eckd_count);
		else
			datasize = sizeof(struct DE_eckd_data) +
				sizeof(struct LO_eckd_data) +
				sizeof(struct eckd_count) +
				rpt * nr_tracks * sizeof(struct eckd_count);
		break;
	case 0x04:	/* Invalidate track. */
	case 0x0c:	/* Invalidate track, use cdl. */
		cplength = 3;
		if (use_prefix)
			datasize = sizeof(struct PFX_eckd_data) +
				sizeof(struct LO_eckd_data) +
				sizeof(struct eckd_count);
		else
			datasize = sizeof(struct DE_eckd_data) +
				sizeof(struct LO_eckd_data) +
				sizeof(struct eckd_count);
		break;
	default:
		dev_warn(&startdev->cdev->dev,
			 "An I/O control call used incorrect flags 0x%x\n",
			 fdata->intensity);
		return ERR_PTR(-EINVAL);
	}
	/* Allocate the format ccw request. */
	fcp = dasd_smalloc_request(DASD_ECKD_MAGIC, cplength,
				   datasize, startdev);
	if (IS_ERR(fcp))
		return fcp;

	start_priv->count++;
	data = fcp->data;
	ccw = fcp->cpaddr;

	switch (intensity & ~0x08) {
	case 0x00: /* Normal format. */
		if (use_prefix) {
			prefix(ccw++, (struct PFX_eckd_data *) data,
			       fdata->start_unit, fdata->stop_unit,
			       DASD_ECKD_CCW_WRITE_CKD, base, startdev);
			/* grant subsystem permission to format R0 */
			if (r0_perm)
				((struct PFX_eckd_data *)data)
					->define_extent.ga_extended |= 0x04;
			data += sizeof(struct PFX_eckd_data);
		} else {
			define_extent(ccw++, (struct DE_eckd_data *) data,
				      fdata->start_unit, fdata->stop_unit,
				      DASD_ECKD_CCW_WRITE_CKD, startdev);
			/* grant subsystem permission to format R0 */
			if (r0_perm)
				((struct DE_eckd_data *) data)
					->ga_extended |= 0x04;
			data += sizeof(struct DE_eckd_data);
		}
		ccw[-1].flags |= CCW_FLAG_CC;
		locate_record(ccw++, (struct LO_eckd_data *) data,
			      fdata->start_unit, 0, rpt*nr_tracks,
			      DASD_ECKD_CCW_WRITE_CKD, base,
			      fdata->blksize);
		data += sizeof(struct LO_eckd_data);
		break;
	case 0x01: /* Write record zero + format track. */
		if (use_prefix) {
			prefix(ccw++, (struct PFX_eckd_data *) data,
			       fdata->start_unit, fdata->stop_unit,
			       DASD_ECKD_CCW_WRITE_RECORD_ZERO,
			       base, startdev);
			data += sizeof(struct PFX_eckd_data);
		} else {
			define_extent(ccw++, (struct DE_eckd_data *) data,
			       fdata->start_unit, fdata->stop_unit,
			       DASD_ECKD_CCW_WRITE_RECORD_ZERO, startdev);
			data += sizeof(struct DE_eckd_data);
		}
		ccw[-1].flags |= CCW_FLAG_CC;
		locate_record(ccw++, (struct LO_eckd_data *) data,
			      fdata->start_unit, 0, rpt * nr_tracks + 1,
			      DASD_ECKD_CCW_WRITE_RECORD_ZERO, base,
			      base->block->bp_block);
		data += sizeof(struct LO_eckd_data);
		break;
	case 0x04: /* Invalidate track. */
		if (use_prefix) {
			prefix(ccw++, (struct PFX_eckd_data *) data,
			       fdata->start_unit, fdata->stop_unit,
			       DASD_ECKD_CCW_WRITE_CKD, base, startdev);
			data += sizeof(struct PFX_eckd_data);
		} else {
			define_extent(ccw++, (struct DE_eckd_data *) data,
			       fdata->start_unit, fdata->stop_unit,
			       DASD_ECKD_CCW_WRITE_CKD, startdev);
			data += sizeof(struct DE_eckd_data);
		}
		ccw[-1].flags |= CCW_FLAG_CC;
		locate_record(ccw++, (struct LO_eckd_data *) data,
			      fdata->start_unit, 0, 1,
			      DASD_ECKD_CCW_WRITE_CKD, base, 8);
		data += sizeof(struct LO_eckd_data);
		break;
	}

	for (j = 0; j < nr_tracks; j++) {
		/* calculate cylinder and head for the current track */
		set_ch_t(&address,
			 (fdata->start_unit + j) /
			 base_priv->rdc_data.trk_per_cyl,
			 (fdata->start_unit + j) %
			 base_priv->rdc_data.trk_per_cyl);
		if (intensity & 0x01) {	/* write record zero */
			ect = (struct eckd_count *) data;
			data += sizeof(struct eckd_count);
			ect->cyl = address.cyl;
			ect->head = address.head;
			ect->record = 0;
			ect->kl = 0;
			ect->dl = 8;
			ccw[-1].flags |= CCW_FLAG_CC;
			ccw->cmd_code = DASD_ECKD_CCW_WRITE_RECORD_ZERO;
			ccw->flags = CCW_FLAG_SLI;
			ccw->count = 8;
			ccw->cda = (__u32)(addr_t) ect;
			ccw++;
		}
		if ((intensity & ~0x08) & 0x04) {	/* erase track */
			ect = (struct eckd_count *) data;
			data += sizeof(struct eckd_count);
			ect->cyl = address.cyl;
			ect->head = address.head;
			ect->record = 1;
			ect->kl = 0;
			ect->dl = 0;
			ccw[-1].flags |= CCW_FLAG_CC;
			ccw->cmd_code = DASD_ECKD_CCW_WRITE_CKD;
			ccw->flags = CCW_FLAG_SLI;
			ccw->count = 8;
			ccw->cda = (__u32)(addr_t) ect;
		} else {		/* write remaining records */
			for (i = 0; i < rpt; i++) {
				ect = (struct eckd_count *) data;
				data += sizeof(struct eckd_count);
				ect->cyl = address.cyl;
				ect->head = address.head;
				ect->record = i + 1;
				ect->kl = 0;
				ect->dl = fdata->blksize;
				/*
				 * Check for special tracks 0-1
				 * when formatting CDL
				 */
				if ((intensity & 0x08) &&
				    address.cyl == 0 && address.head == 0) {
					if (i < 3) {
						ect->kl = 4;
						ect->dl = sizes_trk0[i] - 4;
					}
				}
				if ((intensity & 0x08) &&
				    address.cyl == 0 && address.head == 1) {
					ect->kl = 44;
					ect->dl = LABEL_SIZE - 44;
				}
				ccw[-1].flags |= CCW_FLAG_CC;
				if (i != 0 || j == 0)
					ccw->cmd_code =
						DASD_ECKD_CCW_WRITE_CKD;
				else
					ccw->cmd_code =
						DASD_ECKD_CCW_WRITE_CKD_MT;
				ccw->flags = CCW_FLAG_SLI;
				ccw->count = 8;
					ccw->cda = (__u32)(addr_t) ect;
					ccw++;
			}
		}
	}

	fcp->startdev = startdev;
	fcp->memdev = startdev;
	fcp->basedev = base;
	fcp->retries = 256;
	fcp->expires = startdev->default_expires * HZ;
	fcp->buildclk = get_tod_clock();
	fcp->status = DASD_CQR_FILLED;

	return fcp;
}

/*
 * Wrapper function to build a CCW request depending on input data
 */
static struct dasd_ccw_req *
dasd_eckd_format_build_ccw_req(struct dasd_device *base,
			       struct format_data_t *fdata, int enable_pav)
{
	return dasd_eckd_build_format(base, fdata, enable_pav);
}

/*
 * Sanity checks on format_data
 */
static int dasd_eckd_format_sanity_checks(struct dasd_device *base,
					  struct format_data_t *fdata)
{
	struct dasd_eckd_private *private = base->private;

	if (fdata->start_unit >=
	    (private->real_cyl * private->rdc_data.trk_per_cyl)) {
		dev_warn(&base->cdev->dev,
			 "Start track number %u used in formatting is too big\n",
			 fdata->start_unit);
		return -EINVAL;
	}
	if (fdata->stop_unit >=
	    (private->real_cyl * private->rdc_data.trk_per_cyl)) {
		dev_warn(&base->cdev->dev,
			 "Stop track number %u used in formatting is too big\n",
			 fdata->stop_unit);
		return -EINVAL;
	}
	if (fdata->start_unit > fdata->stop_unit) {
		dev_warn(&base->cdev->dev,
			 "Start track %u used in formatting exceeds end track\n",
			 fdata->start_unit);
		return -EINVAL;
	}
	if (dasd_check_blocksize(fdata->blksize) != 0) {
		dev_warn(&base->cdev->dev,
			 "The DASD cannot be formatted with block size %u\n",
			 fdata->blksize);
		return -EINVAL;
	}
	return 0;
}

/*
 * This function will process format_data originally coming from an IOCTL
 */
static int dasd_eckd_format_process_data(struct dasd_device *base,
					 struct format_data_t *fdata,
					 int enable_pav)
{
	struct dasd_eckd_private *private = base->private;
	struct dasd_ccw_req *cqr, *n;
	struct list_head format_queue;
	struct dasd_device *device;
	int old_start, old_stop, format_step;
	int step, retry;
	int rc;

	rc = dasd_eckd_format_sanity_checks(base, fdata);
	if (rc)
		return rc;

	INIT_LIST_HEAD(&format_queue);

	old_start = fdata->start_unit;
	old_stop = fdata->stop_unit;

	format_step = DASD_CQR_MAX_CCW / recs_per_track(&private->rdc_data, 0,
							fdata->blksize);
	do {
		retry = 0;
		while (fdata->start_unit <= old_stop) {
			step = fdata->stop_unit - fdata->start_unit + 1;
			if (step > format_step) {
				fdata->stop_unit =
					fdata->start_unit + format_step - 1;
			}

			cqr = dasd_eckd_format_build_ccw_req(base, fdata,
							     enable_pav);
			if (IS_ERR(cqr)) {
				rc = PTR_ERR(cqr);
				if (rc == -ENOMEM) {
					if (list_empty(&format_queue))
						goto out;
					/*
					 * not enough memory available, start
					 * requests retry after first requests
					 * were finished
					 */
					retry = 1;
					break;
				}
				goto out_err;
			}
			list_add_tail(&cqr->blocklist, &format_queue);

			fdata->start_unit = fdata->stop_unit + 1;
			fdata->stop_unit = old_stop;
		}

		rc = dasd_sleep_on_queue(&format_queue);

out_err:
		list_for_each_entry_safe(cqr, n, &format_queue, blocklist) {
			device = cqr->startdev;
			private = device->private;
			if (cqr->status == DASD_CQR_FAILED)
				rc = -EIO;
			list_del_init(&cqr->blocklist);
			dasd_sfree_request(cqr, device);
			private->count--;
		}

		if (rc)
			goto out;

	} while (retry);

out:
	fdata->start_unit = old_start;
	fdata->stop_unit = old_stop;

	return rc;
}

static int dasd_eckd_format_device(struct dasd_device *base,
				   struct format_data_t *fdata, int enable_pav)
{
	return dasd_eckd_format_process_data(base, fdata, enable_pav);
}

static void dasd_eckd_handle_terminated_request(struct dasd_ccw_req *cqr)
{
	if (cqr->retries < 0) {
		cqr->status = DASD_CQR_FAILED;
		return;
	}
	cqr->status = DASD_CQR_FILLED;
	if (cqr->block && (cqr->startdev != cqr->block->base)) {
		dasd_eckd_reset_ccw_to_base_io(cqr);
		cqr->startdev = cqr->block->base;
		cqr->lpm = cqr->block->base->path_data.opm;
	}
};

static dasd_erp_fn_t
dasd_eckd_erp_action(struct dasd_ccw_req * cqr)
{
	struct dasd_device *device = (struct dasd_device *) cqr->startdev;
	struct ccw_device *cdev = device->cdev;

	switch (cdev->id.cu_type) {
	case 0x3990:
	case 0x2105:
	case 0x2107:
	case 0x1750:
		return dasd_3990_erp_action;
	case 0x9343:
	case 0x3880:
	default:
		return dasd_default_erp_action;
	}
}

static dasd_erp_fn_t
dasd_eckd_erp_postaction(struct dasd_ccw_req * cqr)
{
	return dasd_default_erp_postaction;
}

static void dasd_eckd_check_for_device_change(struct dasd_device *device,
					      struct dasd_ccw_req *cqr,
					      struct irb *irb)
{
	char mask;
	char *sense = NULL;
	struct dasd_eckd_private *private = device->private;

	/* first of all check for state change pending interrupt */
	mask = DEV_STAT_ATTENTION | DEV_STAT_DEV_END | DEV_STAT_UNIT_EXCEP;
	if ((scsw_dstat(&irb->scsw) & mask) == mask) {
		/*
		 * for alias only, not in offline processing
		 * and only if not suspended
		 */
		if (!device->block && private->lcu &&
		    device->state == DASD_STATE_ONLINE &&
		    !test_bit(DASD_FLAG_OFFLINE, &device->flags) &&
		    !test_bit(DASD_FLAG_SUSPENDED, &device->flags)) {
			/* schedule worker to reload device */
			dasd_reload_device(device);
		}
		dasd_generic_handle_state_change(device);
		return;
	}

	sense = dasd_get_sense(irb);
	if (!sense)
		return;

	/* summary unit check */
	if ((sense[27] & DASD_SENSE_BIT_0) && (sense[7] == 0x0D) &&
	    (scsw_dstat(&irb->scsw) & DEV_STAT_UNIT_CHECK)) {
		if (test_and_set_bit(DASD_FLAG_SUC, &device->flags)) {
			DBF_DEV_EVENT(DBF_WARNING, device, "%s",
				      "eckd suc: device already notified");
			return;
		}
		sense = dasd_get_sense(irb);
		if (!sense) {
			DBF_DEV_EVENT(DBF_WARNING, device, "%s",
				      "eckd suc: no reason code available");
			clear_bit(DASD_FLAG_SUC, &device->flags);
			return;

		}
		private->suc_reason = sense[8];
		DBF_DEV_EVENT(DBF_NOTICE, device, "%s %x",
			      "eckd handle summary unit check: reason",
			      private->suc_reason);
		dasd_get_device(device);
		if (!schedule_work(&device->suc_work))
			dasd_put_device(device);

		return;
	}

	/* service information message SIM */
	if (!cqr && !(sense[27] & DASD_SENSE_BIT_0) &&
	    ((sense[6] & DASD_SIM_SENSE) == DASD_SIM_SENSE)) {
		dasd_3990_erp_handle_sim(device, sense);
		return;
	}

	/* loss of device reservation is handled via base devices only
	 * as alias devices may be used with several bases
	 */
	if (device->block && (sense[27] & DASD_SENSE_BIT_0) &&
	    (sense[7] == 0x3F) &&
	    (scsw_dstat(&irb->scsw) & DEV_STAT_UNIT_CHECK) &&
	    test_bit(DASD_FLAG_IS_RESERVED, &device->flags)) {
		if (device->features & DASD_FEATURE_FAILONSLCK)
			set_bit(DASD_FLAG_LOCK_STOLEN, &device->flags);
		clear_bit(DASD_FLAG_IS_RESERVED, &device->flags);
		dev_err(&device->cdev->dev,
			"The device reservation was lost\n");
	}
}

static struct dasd_ccw_req *dasd_eckd_build_cp_cmd_single(
					       struct dasd_device *startdev,
					       struct dasd_block *block,
					       struct request *req,
					       sector_t first_rec,
					       sector_t last_rec,
					       sector_t first_trk,
					       sector_t last_trk,
					       unsigned int first_offs,
					       unsigned int last_offs,
					       unsigned int blk_per_trk,
					       unsigned int blksize)
{
	struct dasd_eckd_private *private;
	unsigned long *idaws;
	struct LO_eckd_data *LO_data;
	struct dasd_ccw_req *cqr;
	struct ccw1 *ccw;
	struct req_iterator iter;
	struct bio_vec bv;
	char *dst;
	unsigned int off;
	int count, cidaw, cplength, datasize;
	sector_t recid;
	unsigned char cmd, rcmd;
	int use_prefix;
	struct dasd_device *basedev;

	basedev = block->base;
	private = basedev->private;
	if (rq_data_dir(req) == READ)
		cmd = DASD_ECKD_CCW_READ_MT;
	else if (rq_data_dir(req) == WRITE)
		cmd = DASD_ECKD_CCW_WRITE_MT;
	else
		return ERR_PTR(-EINVAL);

	/* Check struct bio and count the number of blocks for the request. */
	count = 0;
	cidaw = 0;
	rq_for_each_segment(bv, req, iter) {
		if (bv.bv_len & (blksize - 1))
			/* Eckd can only do full blocks. */
			return ERR_PTR(-EINVAL);
		count += bv.bv_len >> (block->s2b_shift + 9);
		if (idal_is_needed (page_address(bv.bv_page), bv.bv_len))
			cidaw += bv.bv_len >> (block->s2b_shift + 9);
	}
	/* Paranoia. */
	if (count != last_rec - first_rec + 1)
		return ERR_PTR(-EINVAL);

	/* use the prefix command if available */
	use_prefix = private->features.feature[8] & 0x01;
	if (use_prefix) {
		/* 1x prefix + number of blocks */
		cplength = 2 + count;
		/* 1x prefix + cidaws*sizeof(long) */
		datasize = sizeof(struct PFX_eckd_data) +
			sizeof(struct LO_eckd_data) +
			cidaw * sizeof(unsigned long);
	} else {
		/* 1x define extent + 1x locate record + number of blocks */
		cplength = 2 + count;
		/* 1x define extent + 1x locate record + cidaws*sizeof(long) */
		datasize = sizeof(struct DE_eckd_data) +
			sizeof(struct LO_eckd_data) +
			cidaw * sizeof(unsigned long);
	}
	/* Find out the number of additional locate record ccws for cdl. */
	if (private->uses_cdl && first_rec < 2*blk_per_trk) {
		if (last_rec >= 2*blk_per_trk)
			count = 2*blk_per_trk - first_rec;
		cplength += count;
		datasize += count*sizeof(struct LO_eckd_data);
	}
	/* Allocate the ccw request. */
	cqr = dasd_smalloc_request(DASD_ECKD_MAGIC, cplength, datasize,
				   startdev);
	if (IS_ERR(cqr))
		return cqr;
	ccw = cqr->cpaddr;
	/* First ccw is define extent or prefix. */
	if (use_prefix) {
		if (prefix(ccw++, cqr->data, first_trk,
			   last_trk, cmd, basedev, startdev) == -EAGAIN) {
			/* Clock not in sync and XRC is enabled.
			 * Try again later.
			 */
			dasd_sfree_request(cqr, startdev);
			return ERR_PTR(-EAGAIN);
		}
		idaws = (unsigned long *) (cqr->data +
					   sizeof(struct PFX_eckd_data));
	} else {
		if (define_extent(ccw++, cqr->data, first_trk,
				  last_trk, cmd, basedev) == -EAGAIN) {
			/* Clock not in sync and XRC is enabled.
			 * Try again later.
			 */
			dasd_sfree_request(cqr, startdev);
			return ERR_PTR(-EAGAIN);
		}
		idaws = (unsigned long *) (cqr->data +
					   sizeof(struct DE_eckd_data));
	}
	/* Build locate_record+read/write/ccws. */
	LO_data = (struct LO_eckd_data *) (idaws + cidaw);
	recid = first_rec;
	if (private->uses_cdl == 0 || recid > 2*blk_per_trk) {
		/* Only standard blocks so there is just one locate record. */
		ccw[-1].flags |= CCW_FLAG_CC;
		locate_record(ccw++, LO_data++, first_trk, first_offs + 1,
			      last_rec - recid + 1, cmd, basedev, blksize);
	}
	rq_for_each_segment(bv, req, iter) {
		dst = page_address(bv.bv_page) + bv.bv_offset;
		if (dasd_page_cache) {
			char *copy = kmem_cache_alloc(dasd_page_cache,
						      GFP_DMA | __GFP_NOWARN);
			if (copy && rq_data_dir(req) == WRITE)
				memcpy(copy + bv.bv_offset, dst, bv.bv_len);
			if (copy)
				dst = copy + bv.bv_offset;
		}
		for (off = 0; off < bv.bv_len; off += blksize) {
			sector_t trkid = recid;
			unsigned int recoffs = sector_div(trkid, blk_per_trk);
			rcmd = cmd;
			count = blksize;
			/* Locate record for cdl special block ? */
			if (private->uses_cdl && recid < 2*blk_per_trk) {
				if (dasd_eckd_cdl_special(blk_per_trk, recid)){
					rcmd |= 0x8;
					count = dasd_eckd_cdl_reclen(recid);
					if (count < blksize &&
					    rq_data_dir(req) == READ)
						memset(dst + count, 0xe5,
						       blksize - count);
				}
				ccw[-1].flags |= CCW_FLAG_CC;
				locate_record(ccw++, LO_data++,
					      trkid, recoffs + 1,
					      1, rcmd, basedev, count);
			}
			/* Locate record for standard blocks ? */
			if (private->uses_cdl && recid == 2*blk_per_trk) {
				ccw[-1].flags |= CCW_FLAG_CC;
				locate_record(ccw++, LO_data++,
					      trkid, recoffs + 1,
					      last_rec - recid + 1,
					      cmd, basedev, count);
			}
			/* Read/write ccw. */
			ccw[-1].flags |= CCW_FLAG_CC;
			ccw->cmd_code = rcmd;
			ccw->count = count;
			if (idal_is_needed(dst, blksize)) {
				ccw->cda = (__u32)(addr_t) idaws;
				ccw->flags = CCW_FLAG_IDA;
				idaws = idal_create_words(idaws, dst, blksize);
			} else {
				ccw->cda = (__u32)(addr_t) dst;
				ccw->flags = 0;
			}
			ccw++;
			dst += blksize;
			recid++;
		}
	}
	if (blk_noretry_request(req) ||
	    block->base->features & DASD_FEATURE_FAILFAST)
		set_bit(DASD_CQR_FLAGS_FAILFAST, &cqr->flags);
	cqr->startdev = startdev;
	cqr->memdev = startdev;
	cqr->block = block;
	cqr->expires = startdev->default_expires * HZ;	/* default 5 minutes */
	cqr->lpm = startdev->path_data.ppm;
	cqr->retries = startdev->default_retries;
	cqr->buildclk = get_tod_clock();
	cqr->status = DASD_CQR_FILLED;
	return cqr;
}

static struct dasd_ccw_req *dasd_eckd_build_cp_cmd_track(
					       struct dasd_device *startdev,
					       struct dasd_block *block,
					       struct request *req,
					       sector_t first_rec,
					       sector_t last_rec,
					       sector_t first_trk,
					       sector_t last_trk,
					       unsigned int first_offs,
					       unsigned int last_offs,
					       unsigned int blk_per_trk,
					       unsigned int blksize)
{
	unsigned long *idaws;
	struct dasd_ccw_req *cqr;
	struct ccw1 *ccw;
	struct req_iterator iter;
	struct bio_vec bv;
	char *dst, *idaw_dst;
	unsigned int cidaw, cplength, datasize;
	unsigned int tlf;
	sector_t recid;
	unsigned char cmd;
	struct dasd_device *basedev;
	unsigned int trkcount, count, count_to_trk_end;
	unsigned int idaw_len, seg_len, part_len, len_to_track_end;
	unsigned char new_track, end_idaw;
	sector_t trkid;
	unsigned int recoffs;

	basedev = block->base;
	if (rq_data_dir(req) == READ)
		cmd = DASD_ECKD_CCW_READ_TRACK_DATA;
	else if (rq_data_dir(req) == WRITE)
		cmd = DASD_ECKD_CCW_WRITE_TRACK_DATA;
	else
		return ERR_PTR(-EINVAL);

	/* Track based I/O needs IDAWs for each page, and not just for
	 * 64 bit addresses. We need additional idals for pages
	 * that get filled from two tracks, so we use the number
	 * of records as upper limit.
	 */
	cidaw = last_rec - first_rec + 1;
	trkcount = last_trk - first_trk + 1;

	/* 1x prefix + one read/write ccw per track */
	cplength = 1 + trkcount;

	/* on 31-bit we need space for two 32 bit addresses per page
	 * on 64-bit one 64 bit address
	 */
	datasize = sizeof(struct PFX_eckd_data) +
		cidaw * sizeof(unsigned long long);

	/* Allocate the ccw request. */
	cqr = dasd_smalloc_request(DASD_ECKD_MAGIC, cplength, datasize,
				   startdev);
	if (IS_ERR(cqr))
		return cqr;
	ccw = cqr->cpaddr;
	/* transfer length factor: how many bytes to read from the last track */
	if (first_trk == last_trk)
		tlf = last_offs - first_offs + 1;
	else
		tlf = last_offs + 1;
	tlf *= blksize;

	if (prefix_LRE(ccw++, cqr->data, first_trk,
		       last_trk, cmd, basedev, startdev,
		       1 /* format */, first_offs + 1,
		       trkcount, blksize,
		       tlf) == -EAGAIN) {
		/* Clock not in sync and XRC is enabled.
		 * Try again later.
		 */
		dasd_sfree_request(cqr, startdev);
		return ERR_PTR(-EAGAIN);
	}

	/*
	 * The translation of request into ccw programs must meet the
	 * following conditions:
	 * - all idaws but the first and the last must address full pages
	 *   (or 2K blocks on 31-bit)
	 * - the scope of a ccw and it's idal ends with the track boundaries
	 */
	idaws = (unsigned long *) (cqr->data + sizeof(struct PFX_eckd_data));
	recid = first_rec;
	new_track = 1;
	end_idaw = 0;
	len_to_track_end = 0;
	idaw_dst = NULL;
	idaw_len = 0;
	rq_for_each_segment(bv, req, iter) {
		dst = page_address(bv.bv_page) + bv.bv_offset;
		seg_len = bv.bv_len;
		while (seg_len) {
			if (new_track) {
				trkid = recid;
				recoffs = sector_div(trkid, blk_per_trk);
				count_to_trk_end = blk_per_trk - recoffs;
				count = min((last_rec - recid + 1),
					    (sector_t)count_to_trk_end);
				len_to_track_end = count * blksize;
				ccw[-1].flags |= CCW_FLAG_CC;
				ccw->cmd_code = cmd;
				ccw->count = len_to_track_end;
				ccw->cda = (__u32)(addr_t)idaws;
				ccw->flags = CCW_FLAG_IDA;
				ccw++;
				recid += count;
				new_track = 0;
				/* first idaw for a ccw may start anywhere */
				if (!idaw_dst)
					idaw_dst = dst;
			}
			/* If we start a new idaw, we must make sure that it
			 * starts on an IDA_BLOCK_SIZE boundary.
			 * If we continue an idaw, we must make sure that the
			 * current segment begins where the so far accumulated
			 * idaw ends
			 */
			if (!idaw_dst) {
				if (__pa(dst) & (IDA_BLOCK_SIZE-1)) {
					dasd_sfree_request(cqr, startdev);
					return ERR_PTR(-ERANGE);
				} else
					idaw_dst = dst;
			}
			if ((idaw_dst + idaw_len) != dst) {
				dasd_sfree_request(cqr, startdev);
				return ERR_PTR(-ERANGE);
			}
			part_len = min(seg_len, len_to_track_end);
			seg_len -= part_len;
			dst += part_len;
			idaw_len += part_len;
			len_to_track_end -= part_len;
			/* collected memory area ends on an IDA_BLOCK border,
			 * -> create an idaw
			 * idal_create_words will handle cases where idaw_len
			 * is larger then IDA_BLOCK_SIZE
			 */
			if (!(__pa(idaw_dst + idaw_len) & (IDA_BLOCK_SIZE-1)))
				end_idaw = 1;
			/* We also need to end the idaw at track end */
			if (!len_to_track_end) {
				new_track = 1;
				end_idaw = 1;
			}
			if (end_idaw) {
				idaws = idal_create_words(idaws, idaw_dst,
							  idaw_len);
				idaw_dst = NULL;
				idaw_len = 0;
				end_idaw = 0;
			}
		}
	}

	if (blk_noretry_request(req) ||
	    block->base->features & DASD_FEATURE_FAILFAST)
		set_bit(DASD_CQR_FLAGS_FAILFAST, &cqr->flags);
	cqr->startdev = startdev;
	cqr->memdev = startdev;
	cqr->block = block;
	cqr->expires = startdev->default_expires * HZ;	/* default 5 minutes */
	cqr->lpm = startdev->path_data.ppm;
	cqr->retries = startdev->default_retries;
	cqr->buildclk = get_tod_clock();
	cqr->status = DASD_CQR_FILLED;
	return cqr;
}

static int prepare_itcw(struct itcw *itcw,
			unsigned int trk, unsigned int totrk, int cmd,
			struct dasd_device *basedev,
			struct dasd_device *startdev,
			unsigned int rec_on_trk, int count,
			unsigned int blksize,
			unsigned int total_data_size,
			unsigned int tlf,
			unsigned int blk_per_trk)
{
	struct PFX_eckd_data pfxdata;
	struct dasd_eckd_private *basepriv, *startpriv;
	struct DE_eckd_data *dedata;
	struct LRE_eckd_data *lredata;
	struct dcw *dcw;

	u32 begcyl, endcyl;
	u16 heads, beghead, endhead;
	u8 pfx_cmd;

	int rc = 0;
	int sector = 0;
	int dn, d;


	/* setup prefix data */
	basepriv = basedev->private;
	startpriv = startdev->private;
	dedata = &pfxdata.define_extent;
	lredata = &pfxdata.locate_record;

	memset(&pfxdata, 0, sizeof(pfxdata));
	pfxdata.format = 1; /* PFX with LRE */
	pfxdata.base_address = basepriv->ned->unit_addr;
	pfxdata.base_lss = basepriv->ned->ID;
	pfxdata.validity.define_extent = 1;

	/* private uid is kept up to date, conf_data may be outdated */
	if (startpriv->uid.type != UA_BASE_DEVICE) {
		pfxdata.validity.verify_base = 1;
		if (startpriv->uid.type == UA_HYPER_PAV_ALIAS)
			pfxdata.validity.hyper_pav = 1;
	}

	switch (cmd) {
	case DASD_ECKD_CCW_READ_TRACK_DATA:
		dedata->mask.perm = 0x1;
		dedata->attributes.operation = basepriv->attrib.operation;
		dedata->blk_size = blksize;
		dedata->ga_extended |= 0x42;
		lredata->operation.orientation = 0x0;
		lredata->operation.operation = 0x0C;
		lredata->auxiliary.check_bytes = 0x01;
		pfx_cmd = DASD_ECKD_CCW_PFX_READ;
		break;
	case DASD_ECKD_CCW_WRITE_TRACK_DATA:
		dedata->mask.perm = 0x02;
		dedata->attributes.operation = basepriv->attrib.operation;
		dedata->blk_size = blksize;
		rc = check_XRC_on_prefix(&pfxdata, basedev);
		dedata->ga_extended |= 0x42;
		lredata->operation.orientation = 0x0;
		lredata->operation.operation = 0x3F;
		lredata->extended_operation = 0x23;
		lredata->auxiliary.check_bytes = 0x2;
		pfx_cmd = DASD_ECKD_CCW_PFX;
		break;
	default:
		DBF_DEV_EVENT(DBF_ERR, basedev,
			      "prepare itcw, unknown opcode 0x%x", cmd);
		BUG();
		break;
	}
	if (rc)
		return rc;

	dedata->attributes.mode = 0x3;	/* ECKD */

	heads = basepriv->rdc_data.trk_per_cyl;
	begcyl = trk / heads;
	beghead = trk % heads;
	endcyl = totrk / heads;
	endhead = totrk % heads;

	/* check for sequential prestage - enhance cylinder range */
	if (dedata->attributes.operation == DASD_SEQ_PRESTAGE ||
	    dedata->attributes.operation == DASD_SEQ_ACCESS) {

		if (endcyl + basepriv->attrib.nr_cyl < basepriv->real_cyl)
			endcyl += basepriv->attrib.nr_cyl;
		else
			endcyl = (basepriv->real_cyl - 1);
	}

	set_ch_t(&dedata->beg_ext, begcyl, beghead);
	set_ch_t(&dedata->end_ext, endcyl, endhead);

	dedata->ep_format = 0x20; /* records per track is valid */
	dedata->ep_rec_per_track = blk_per_trk;

	if (rec_on_trk) {
		switch (basepriv->rdc_data.dev_type) {
		case 0x3390:
			dn = ceil_quot(blksize + 6, 232);
			d = 9 + ceil_quot(blksize + 6 * (dn + 1), 34);
			sector = (49 + (rec_on_trk - 1) * (10 + d)) / 8;
			break;
		case 0x3380:
			d = 7 + ceil_quot(blksize + 12, 32);
			sector = (39 + (rec_on_trk - 1) * (8 + d)) / 7;
			break;
		}
	}

	lredata->auxiliary.length_valid = 1;
	lredata->auxiliary.length_scope = 1;
	lredata->auxiliary.imbedded_ccw_valid = 1;
	lredata->length = tlf;
	lredata->imbedded_ccw = cmd;
	lredata->count = count;
	lredata->sector = sector;
	set_ch_t(&lredata->seek_addr, begcyl, beghead);
	lredata->search_arg.cyl = lredata->seek_addr.cyl;
	lredata->search_arg.head = lredata->seek_addr.head;
	lredata->search_arg.record = rec_on_trk;

	dcw = itcw_add_dcw(itcw, pfx_cmd, 0,
		     &pfxdata, sizeof(pfxdata), total_data_size);
	return PTR_RET(dcw);
}

static struct dasd_ccw_req *dasd_eckd_build_cp_tpm_track(
					       struct dasd_device *startdev,
					       struct dasd_block *block,
					       struct request *req,
					       sector_t first_rec,
					       sector_t last_rec,
					       sector_t first_trk,
					       sector_t last_trk,
					       unsigned int first_offs,
					       unsigned int last_offs,
					       unsigned int blk_per_trk,
					       unsigned int blksize)
{
	struct dasd_ccw_req *cqr;
	struct req_iterator iter;
	struct bio_vec bv;
	char *dst;
	unsigned int trkcount, ctidaw;
	unsigned char cmd;
	struct dasd_device *basedev;
	unsigned int tlf;
	struct itcw *itcw;
	struct tidaw *last_tidaw = NULL;
	int itcw_op;
	size_t itcw_size;
	u8 tidaw_flags;
	unsigned int seg_len, part_len, len_to_track_end;
	unsigned char new_track;
	sector_t recid, trkid;
	unsigned int offs;
	unsigned int count, count_to_trk_end;
	int ret;

	basedev = block->base;
	if (rq_data_dir(req) == READ) {
		cmd = DASD_ECKD_CCW_READ_TRACK_DATA;
		itcw_op = ITCW_OP_READ;
	} else if (rq_data_dir(req) == WRITE) {
		cmd = DASD_ECKD_CCW_WRITE_TRACK_DATA;
		itcw_op = ITCW_OP_WRITE;
	} else
		return ERR_PTR(-EINVAL);

	/* trackbased I/O needs address all memory via TIDAWs,
	 * not just for 64 bit addresses. This allows us to map
	 * each segment directly to one tidaw.
	 * In the case of write requests, additional tidaws may
	 * be needed when a segment crosses a track boundary.
	 */
	trkcount = last_trk - first_trk + 1;
	ctidaw = 0;
	rq_for_each_segment(bv, req, iter) {
		++ctidaw;
	}
	if (rq_data_dir(req) == WRITE)
		ctidaw += (last_trk - first_trk);

	/* Allocate the ccw request. */
	itcw_size = itcw_calc_size(0, ctidaw, 0);
	cqr = dasd_smalloc_request(DASD_ECKD_MAGIC, 0, itcw_size, startdev);
	if (IS_ERR(cqr))
		return cqr;

	/* transfer length factor: how many bytes to read from the last track */
	if (first_trk == last_trk)
		tlf = last_offs - first_offs + 1;
	else
		tlf = last_offs + 1;
	tlf *= blksize;

	itcw = itcw_init(cqr->data, itcw_size, itcw_op, 0, ctidaw, 0);
	if (IS_ERR(itcw)) {
		ret = -EINVAL;
		goto out_error;
	}
	cqr->cpaddr = itcw_get_tcw(itcw);
	if (prepare_itcw(itcw, first_trk, last_trk,
			 cmd, basedev, startdev,
			 first_offs + 1,
			 trkcount, blksize,
			 (last_rec - first_rec + 1) * blksize,
			 tlf, blk_per_trk) == -EAGAIN) {
		/* Clock not in sync and XRC is enabled.
		 * Try again later.
		 */
		ret = -EAGAIN;
		goto out_error;
	}
	len_to_track_end = 0;
	/*
	 * A tidaw can address 4k of memory, but must not cross page boundaries
	 * We can let the block layer handle this by setting
	 * blk_queue_segment_boundary to page boundaries and
	 * blk_max_segment_size to page size when setting up the request queue.
	 * For write requests, a TIDAW must not cross track boundaries, because
	 * we have to set the CBC flag on the last tidaw for each track.
	 */
	if (rq_data_dir(req) == WRITE) {
		new_track = 1;
		recid = first_rec;
		rq_for_each_segment(bv, req, iter) {
			dst = page_address(bv.bv_page) + bv.bv_offset;
			seg_len = bv.bv_len;
			while (seg_len) {
				if (new_track) {
					trkid = recid;
					offs = sector_div(trkid, blk_per_trk);
					count_to_trk_end = blk_per_trk - offs;
					count = min((last_rec - recid + 1),
						    (sector_t)count_to_trk_end);
					len_to_track_end = count * blksize;
					recid += count;
					new_track = 0;
				}
				part_len = min(seg_len, len_to_track_end);
				seg_len -= part_len;
				len_to_track_end -= part_len;
				/* We need to end the tidaw at track end */
				if (!len_to_track_end) {
					new_track = 1;
					tidaw_flags = TIDAW_FLAGS_INSERT_CBC;
				} else
					tidaw_flags = 0;
				last_tidaw = itcw_add_tidaw(itcw, tidaw_flags,
							    dst, part_len);
				if (IS_ERR(last_tidaw)) {
					ret = -EINVAL;
					goto out_error;
				}
				dst += part_len;
			}
		}
	} else {
		rq_for_each_segment(bv, req, iter) {
			dst = page_address(bv.bv_page) + bv.bv_offset;
			last_tidaw = itcw_add_tidaw(itcw, 0x00,
						    dst, bv.bv_len);
			if (IS_ERR(last_tidaw)) {
				ret = -EINVAL;
				goto out_error;
			}
		}
	}
	last_tidaw->flags |= TIDAW_FLAGS_LAST;
	last_tidaw->flags &= ~TIDAW_FLAGS_INSERT_CBC;
	itcw_finalize(itcw);

	if (blk_noretry_request(req) ||
	    block->base->features & DASD_FEATURE_FAILFAST)
		set_bit(DASD_CQR_FLAGS_FAILFAST, &cqr->flags);
	cqr->cpmode = 1;
	cqr->startdev = startdev;
	cqr->memdev = startdev;
	cqr->block = block;
	cqr->expires = startdev->default_expires * HZ;	/* default 5 minutes */
	cqr->lpm = startdev->path_data.ppm;
	cqr->retries = startdev->default_retries;
	cqr->buildclk = get_tod_clock();
	cqr->status = DASD_CQR_FILLED;
	return cqr;
out_error:
	dasd_sfree_request(cqr, startdev);
	return ERR_PTR(ret);
}

static struct dasd_ccw_req *dasd_eckd_build_cp(struct dasd_device *startdev,
					       struct dasd_block *block,
					       struct request *req)
{
	int cmdrtd, cmdwtd;
	int use_prefix;
	int fcx_multitrack;
	struct dasd_eckd_private *private;
	struct dasd_device *basedev;
	sector_t first_rec, last_rec;
	sector_t first_trk, last_trk;
	unsigned int first_offs, last_offs;
	unsigned int blk_per_trk, blksize;
	int cdlspecial;
	unsigned int data_size;
	struct dasd_ccw_req *cqr;

	basedev = block->base;
	private = basedev->private;

	/* Calculate number of blocks/records per track. */
	blksize = block->bp_block;
	blk_per_trk = recs_per_track(&private->rdc_data, 0, blksize);
	if (blk_per_trk == 0)
		return ERR_PTR(-EINVAL);
	/* Calculate record id of first and last block. */
	first_rec = first_trk = blk_rq_pos(req) >> block->s2b_shift;
	first_offs = sector_div(first_trk, blk_per_trk);
	last_rec = last_trk =
		(blk_rq_pos(req) + blk_rq_sectors(req) - 1) >> block->s2b_shift;
	last_offs = sector_div(last_trk, blk_per_trk);
	cdlspecial = (private->uses_cdl && first_rec < 2*blk_per_trk);

	fcx_multitrack = private->features.feature[40] & 0x20;
	data_size = blk_rq_bytes(req);
	if (data_size % blksize)
		return ERR_PTR(-EINVAL);
	/* tpm write request add CBC data on each track boundary */
	if (rq_data_dir(req) == WRITE)
		data_size += (last_trk - first_trk) * 4;

	/* is read track data and write track data in command mode supported? */
	cmdrtd = private->features.feature[9] & 0x20;
	cmdwtd = private->features.feature[12] & 0x40;
	use_prefix = private->features.feature[8] & 0x01;

	cqr = NULL;
	if (cdlspecial || dasd_page_cache) {
		/* do nothing, just fall through to the cmd mode single case */
	} else if ((data_size <= private->fcx_max_data)
		   && (fcx_multitrack || (first_trk == last_trk))) {
		cqr = dasd_eckd_build_cp_tpm_track(startdev, block, req,
						    first_rec, last_rec,
						    first_trk, last_trk,
						    first_offs, last_offs,
						    blk_per_trk, blksize);
		if (IS_ERR(cqr) && (PTR_ERR(cqr) != -EAGAIN) &&
		    (PTR_ERR(cqr) != -ENOMEM))
			cqr = NULL;
	} else if (use_prefix &&
		   (((rq_data_dir(req) == READ) && cmdrtd) ||
		    ((rq_data_dir(req) == WRITE) && cmdwtd))) {
		cqr = dasd_eckd_build_cp_cmd_track(startdev, block, req,
						   first_rec, last_rec,
						   first_trk, last_trk,
						   first_offs, last_offs,
						   blk_per_trk, blksize);
		if (IS_ERR(cqr) && (PTR_ERR(cqr) != -EAGAIN) &&
		    (PTR_ERR(cqr) != -ENOMEM))
			cqr = NULL;
	}
	if (!cqr)
		cqr = dasd_eckd_build_cp_cmd_single(startdev, block, req,
						    first_rec, last_rec,
						    first_trk, last_trk,
						    first_offs, last_offs,
						    blk_per_trk, blksize);
	return cqr;
}

static struct dasd_ccw_req *dasd_raw_build_cp(struct dasd_device *startdev,
					       struct dasd_block *block,
					       struct request *req)
{
	unsigned long *idaws;
	struct dasd_device *basedev;
	struct dasd_ccw_req *cqr;
	struct ccw1 *ccw;
	struct req_iterator iter;
	struct bio_vec bv;
	char *dst;
	unsigned char cmd;
	unsigned int trkcount;
	unsigned int seg_len, len_to_track_end;
	unsigned int first_offs;
	unsigned int cidaw, cplength, datasize;
	sector_t first_trk, last_trk, sectors;
	sector_t start_padding_sectors, end_sector_offset, end_padding_sectors;
	unsigned int pfx_datasize;

	/*
	 * raw track access needs to be mutiple of 64k and on 64k boundary
	 * For read requests we can fix an incorrect alignment by padding
	 * the request with dummy pages.
	 */
	start_padding_sectors = blk_rq_pos(req) % DASD_RAW_SECTORS_PER_TRACK;
	end_sector_offset = (blk_rq_pos(req) + blk_rq_sectors(req)) %
		DASD_RAW_SECTORS_PER_TRACK;
	end_padding_sectors = (DASD_RAW_SECTORS_PER_TRACK - end_sector_offset) %
		DASD_RAW_SECTORS_PER_TRACK;
	basedev = block->base;
	if ((start_padding_sectors || end_padding_sectors) &&
	    (rq_data_dir(req) == WRITE)) {
		DBF_DEV_EVENT(DBF_ERR, basedev,
			      "raw write not track aligned (%lu,%lu) req %p",
			      start_padding_sectors, end_padding_sectors, req);
		cqr = ERR_PTR(-EINVAL);
		goto out;
	}

	first_trk = blk_rq_pos(req) / DASD_RAW_SECTORS_PER_TRACK;
	last_trk = (blk_rq_pos(req) + blk_rq_sectors(req) - 1) /
		DASD_RAW_SECTORS_PER_TRACK;
	trkcount = last_trk - first_trk + 1;
	first_offs = 0;

	if (rq_data_dir(req) == READ)
		cmd = DASD_ECKD_CCW_READ_TRACK;
	else if (rq_data_dir(req) == WRITE)
		cmd = DASD_ECKD_CCW_WRITE_FULL_TRACK;
	else {
		cqr = ERR_PTR(-EINVAL);
		goto out;
	}

	/*
	 * Raw track based I/O needs IDAWs for each page,
	 * and not just for 64 bit addresses.
	 */
	cidaw = trkcount * DASD_RAW_BLOCK_PER_TRACK;

	/* 1x prefix + one read/write ccw per track */
	cplength = 1 + trkcount;

	/*
	 * struct PFX_eckd_data has up to 2 byte as extended parameter
	 * this is needed for write full track and has to be mentioned
	 * separately
	 * add 8 instead of 2 to keep 8 byte boundary
	 */
	pfx_datasize = sizeof(struct PFX_eckd_data) + 8;

	datasize = pfx_datasize + cidaw * sizeof(unsigned long long);

	/* Allocate the ccw request. */
	cqr = dasd_smalloc_request(DASD_ECKD_MAGIC, cplength,
				   datasize, startdev);
	if (IS_ERR(cqr))
		goto out;
	ccw = cqr->cpaddr;

	if (prefix_LRE(ccw++, cqr->data, first_trk, last_trk, cmd,
		       basedev, startdev, 1 /* format */, first_offs + 1,
		       trkcount, 0, 0) == -EAGAIN) {
		/* Clock not in sync and XRC is enabled.
		 * Try again later.
		 */
		dasd_sfree_request(cqr, startdev);
		cqr = ERR_PTR(-EAGAIN);
		goto out;
	}

	idaws = (unsigned long *)(cqr->data + pfx_datasize);
	len_to_track_end = 0;
	if (start_padding_sectors) {
		ccw[-1].flags |= CCW_FLAG_CC;
		ccw->cmd_code = cmd;
		/* maximum 3390 track size */
		ccw->count = 57326;
		/* 64k map to one track */
		len_to_track_end = 65536 - start_padding_sectors * 512;
		ccw->cda = (__u32)(addr_t)idaws;
		ccw->flags |= CCW_FLAG_IDA;
		ccw->flags |= CCW_FLAG_SLI;
		ccw++;
		for (sectors = 0; sectors < start_padding_sectors; sectors += 8)
			idaws = idal_create_words(idaws, rawpadpage, PAGE_SIZE);
	}
	rq_for_each_segment(bv, req, iter) {
		dst = page_address(bv.bv_page) + bv.bv_offset;
		seg_len = bv.bv_len;
		if (cmd == DASD_ECKD_CCW_READ_TRACK)
			memset(dst, 0, seg_len);
		if (!len_to_track_end) {
			ccw[-1].flags |= CCW_FLAG_CC;
			ccw->cmd_code = cmd;
			/* maximum 3390 track size */
			ccw->count = 57326;
			/* 64k map to one track */
			len_to_track_end = 65536;
			ccw->cda = (__u32)(addr_t)idaws;
			ccw->flags |= CCW_FLAG_IDA;
			ccw->flags |= CCW_FLAG_SLI;
			ccw++;
		}
		len_to_track_end -= seg_len;
		idaws = idal_create_words(idaws, dst, seg_len);
	}
	for (sectors = 0; sectors < end_padding_sectors; sectors += 8)
		idaws = idal_create_words(idaws, rawpadpage, PAGE_SIZE);
	if (blk_noretry_request(req) ||
	    block->base->features & DASD_FEATURE_FAILFAST)
		set_bit(DASD_CQR_FLAGS_FAILFAST, &cqr->flags);
	cqr->startdev = startdev;
	cqr->memdev = startdev;
	cqr->block = block;
	cqr->expires = startdev->default_expires * HZ;
	cqr->lpm = startdev->path_data.ppm;
	cqr->retries = startdev->default_retries;
	cqr->buildclk = get_tod_clock();
	cqr->status = DASD_CQR_FILLED;

	if (IS_ERR(cqr) && PTR_ERR(cqr) != -EAGAIN)
		cqr = NULL;
out:
	return cqr;
}


static int
dasd_eckd_free_cp(struct dasd_ccw_req *cqr, struct request *req)
{
	struct dasd_eckd_private *private;
	struct ccw1 *ccw;
	struct req_iterator iter;
	struct bio_vec bv;
	char *dst, *cda;
	unsigned int blksize, blk_per_trk, off;
	sector_t recid;
	int status;

	if (!dasd_page_cache)
		goto out;
	private = cqr->block->base->private;
	blksize = cqr->block->bp_block;
	blk_per_trk = recs_per_track(&private->rdc_data, 0, blksize);
	recid = blk_rq_pos(req) >> cqr->block->s2b_shift;
	ccw = cqr->cpaddr;
	/* Skip over define extent & locate record. */
	ccw++;
	if (private->uses_cdl == 0 || recid > 2*blk_per_trk)
		ccw++;
	rq_for_each_segment(bv, req, iter) {
		dst = page_address(bv.bv_page) + bv.bv_offset;
		for (off = 0; off < bv.bv_len; off += blksize) {
			/* Skip locate record. */
			if (private->uses_cdl && recid <= 2*blk_per_trk)
				ccw++;
			if (dst) {
				if (ccw->flags & CCW_FLAG_IDA)
					cda = *((char **)((addr_t) ccw->cda));
				else
					cda = (char *)((addr_t) ccw->cda);
				if (dst != cda) {
					if (rq_data_dir(req) == READ)
						memcpy(dst, cda, bv.bv_len);
					kmem_cache_free(dasd_page_cache,
					    (void *)((addr_t)cda & PAGE_MASK));
				}
				dst = NULL;
			}
			ccw++;
			recid++;
		}
	}
out:
	status = cqr->status == DASD_CQR_DONE;
	dasd_sfree_request(cqr, cqr->memdev);
	return status;
}

/*
 * Modify ccw/tcw in cqr so it can be started on a base device.
 *
 * Note that this is not enough to restart the cqr!
 * Either reset cqr->startdev as well (summary unit check handling)
 * or restart via separate cqr (as in ERP handling).
 */
void dasd_eckd_reset_ccw_to_base_io(struct dasd_ccw_req *cqr)
{
	struct ccw1 *ccw;
	struct PFX_eckd_data *pfxdata;
	struct tcw *tcw;
	struct tccb *tccb;
	struct dcw *dcw;

	if (cqr->cpmode == 1) {
		tcw = cqr->cpaddr;
		tccb = tcw_get_tccb(tcw);
		dcw = (struct dcw *)&tccb->tca[0];
		pfxdata = (struct PFX_eckd_data *)&dcw->cd[0];
		pfxdata->validity.verify_base = 0;
		pfxdata->validity.hyper_pav = 0;
	} else {
		ccw = cqr->cpaddr;
		pfxdata = cqr->data;
		if (ccw->cmd_code == DASD_ECKD_CCW_PFX) {
			pfxdata->validity.verify_base = 0;
			pfxdata->validity.hyper_pav = 0;
		}
	}
}

#define DASD_ECKD_CHANQ_MAX_SIZE 4

static struct dasd_ccw_req *dasd_eckd_build_alias_cp(struct dasd_device *base,
						     struct dasd_block *block,
						     struct request *req)
{
	struct dasd_eckd_private *private;
	struct dasd_device *startdev;
	unsigned long flags;
	struct dasd_ccw_req *cqr;

	startdev = dasd_alias_get_start_dev(base);
	if (!startdev)
		startdev = base;
	private = startdev->private;
	if (private->count >= DASD_ECKD_CHANQ_MAX_SIZE)
		return ERR_PTR(-EBUSY);

	spin_lock_irqsave(get_ccwdev_lock(startdev->cdev), flags);
	private->count++;
	if ((base->features & DASD_FEATURE_USERAW))
		cqr = dasd_raw_build_cp(startdev, block, req);
	else
		cqr = dasd_eckd_build_cp(startdev, block, req);
	if (IS_ERR(cqr))
		private->count--;
	spin_unlock_irqrestore(get_ccwdev_lock(startdev->cdev), flags);
	return cqr;
}

static int dasd_eckd_free_alias_cp(struct dasd_ccw_req *cqr,
				   struct request *req)
{
	struct dasd_eckd_private *private;
	unsigned long flags;

	spin_lock_irqsave(get_ccwdev_lock(cqr->memdev->cdev), flags);
	private = cqr->memdev->private;
	private->count--;
	spin_unlock_irqrestore(get_ccwdev_lock(cqr->memdev->cdev), flags);
	return dasd_eckd_free_cp(cqr, req);
}

static int
dasd_eckd_fill_info(struct dasd_device * device,
		    struct dasd_information2_t * info)
{
	struct dasd_eckd_private *private = device->private;

	info->label_block = 2;
	info->FBA_layout = private->uses_cdl ? 0 : 1;
	info->format = private->uses_cdl ? DASD_FORMAT_CDL : DASD_FORMAT_LDL;
	info->characteristics_size = sizeof(private->rdc_data);
	memcpy(info->characteristics, &private->rdc_data,
	       sizeof(private->rdc_data));
	info->confdata_size = min((unsigned long)private->conf_len,
				  sizeof(info->configuration_data));
	memcpy(info->configuration_data, private->conf_data,
	       info->confdata_size);
	return 0;
}

/*
 * SECTION: ioctl functions for eckd devices.
 */

/*
 * Release device ioctl.
 * Buils a channel programm to releases a prior reserved
 * (see dasd_eckd_reserve) device.
 */
static int
dasd_eckd_release(struct dasd_device *device)
{
	struct dasd_ccw_req *cqr;
	int rc;
	struct ccw1 *ccw;
	int useglobal;

	if (!capable(CAP_SYS_ADMIN))
		return -EACCES;

	useglobal = 0;
	cqr = dasd_smalloc_request(DASD_ECKD_MAGIC, 1, 32, device);
	if (IS_ERR(cqr)) {
		mutex_lock(&dasd_reserve_mutex);
		useglobal = 1;
		cqr = &dasd_reserve_req->cqr;
		memset(cqr, 0, sizeof(*cqr));
		memset(&dasd_reserve_req->ccw, 0,
		       sizeof(dasd_reserve_req->ccw));
		cqr->cpaddr = &dasd_reserve_req->ccw;
		cqr->data = &dasd_reserve_req->data;
		cqr->magic = DASD_ECKD_MAGIC;
	}
	ccw = cqr->cpaddr;
	ccw->cmd_code = DASD_ECKD_CCW_RELEASE;
	ccw->flags |= CCW_FLAG_SLI;
	ccw->count = 32;
	ccw->cda = (__u32)(addr_t) cqr->data;
	cqr->startdev = device;
	cqr->memdev = device;
	clear_bit(DASD_CQR_FLAGS_USE_ERP, &cqr->flags);
	set_bit(DASD_CQR_FLAGS_FAILFAST, &cqr->flags);
	cqr->retries = 2;	/* set retry counter to enable basic ERP */
	cqr->expires = 2 * HZ;
	cqr->buildclk = get_tod_clock();
	cqr->status = DASD_CQR_FILLED;

	rc = dasd_sleep_on_immediatly(cqr);
	if (!rc)
		clear_bit(DASD_FLAG_IS_RESERVED, &device->flags);

	if (useglobal)
		mutex_unlock(&dasd_reserve_mutex);
	else
		dasd_sfree_request(cqr, cqr->memdev);
	return rc;
}

/*
 * Reserve device ioctl.
 * Options are set to 'synchronous wait for interrupt' and
 * 'timeout the request'. This leads to a terminate IO if
 * the interrupt is outstanding for a certain time.
 */
static int
dasd_eckd_reserve(struct dasd_device *device)
{
	struct dasd_ccw_req *cqr;
	int rc;
	struct ccw1 *ccw;
	int useglobal;

	if (!capable(CAP_SYS_ADMIN))
		return -EACCES;

	useglobal = 0;
	cqr = dasd_smalloc_request(DASD_ECKD_MAGIC, 1, 32, device);
	if (IS_ERR(cqr)) {
		mutex_lock(&dasd_reserve_mutex);
		useglobal = 1;
		cqr = &dasd_reserve_req->cqr;
		memset(cqr, 0, sizeof(*cqr));
		memset(&dasd_reserve_req->ccw, 0,
		       sizeof(dasd_reserve_req->ccw));
		cqr->cpaddr = &dasd_reserve_req->ccw;
		cqr->data = &dasd_reserve_req->data;
		cqr->magic = DASD_ECKD_MAGIC;
	}
	ccw = cqr->cpaddr;
	ccw->cmd_code = DASD_ECKD_CCW_RESERVE;
	ccw->flags |= CCW_FLAG_SLI;
	ccw->count = 32;
	ccw->cda = (__u32)(addr_t) cqr->data;
	cqr->startdev = device;
	cqr->memdev = device;
	clear_bit(DASD_CQR_FLAGS_USE_ERP, &cqr->flags);
	set_bit(DASD_CQR_FLAGS_FAILFAST, &cqr->flags);
	cqr->retries = 2;	/* set retry counter to enable basic ERP */
	cqr->expires = 2 * HZ;
	cqr->buildclk = get_tod_clock();
	cqr->status = DASD_CQR_FILLED;

	rc = dasd_sleep_on_immediatly(cqr);
	if (!rc)
		set_bit(DASD_FLAG_IS_RESERVED, &device->flags);

	if (useglobal)
		mutex_unlock(&dasd_reserve_mutex);
	else
		dasd_sfree_request(cqr, cqr->memdev);
	return rc;
}

/*
 * Steal lock ioctl - unconditional reserve device.
 * Buils a channel programm to break a device's reservation.
 * (unconditional reserve)
 */
static int
dasd_eckd_steal_lock(struct dasd_device *device)
{
	struct dasd_ccw_req *cqr;
	int rc;
	struct ccw1 *ccw;
	int useglobal;

	if (!capable(CAP_SYS_ADMIN))
		return -EACCES;

	useglobal = 0;
	cqr = dasd_smalloc_request(DASD_ECKD_MAGIC, 1, 32, device);
	if (IS_ERR(cqr)) {
		mutex_lock(&dasd_reserve_mutex);
		useglobal = 1;
		cqr = &dasd_reserve_req->cqr;
		memset(cqr, 0, sizeof(*cqr));
		memset(&dasd_reserve_req->ccw, 0,
		       sizeof(dasd_reserve_req->ccw));
		cqr->cpaddr = &dasd_reserve_req->ccw;
		cqr->data = &dasd_reserve_req->data;
		cqr->magic = DASD_ECKD_MAGIC;
	}
	ccw = cqr->cpaddr;
	ccw->cmd_code = DASD_ECKD_CCW_SLCK;
	ccw->flags |= CCW_FLAG_SLI;
	ccw->count = 32;
	ccw->cda = (__u32)(addr_t) cqr->data;
	cqr->startdev = device;
	cqr->memdev = device;
	clear_bit(DASD_CQR_FLAGS_USE_ERP, &cqr->flags);
	set_bit(DASD_CQR_FLAGS_FAILFAST, &cqr->flags);
	cqr->retries = 2;	/* set retry counter to enable basic ERP */
	cqr->expires = 2 * HZ;
	cqr->buildclk = get_tod_clock();
	cqr->status = DASD_CQR_FILLED;

	rc = dasd_sleep_on_immediatly(cqr);
	if (!rc)
		set_bit(DASD_FLAG_IS_RESERVED, &device->flags);

	if (useglobal)
		mutex_unlock(&dasd_reserve_mutex);
	else
		dasd_sfree_request(cqr, cqr->memdev);
	return rc;
}

/*
 * SNID - Sense Path Group ID
 * This ioctl may be used in situations where I/O is stalled due to
 * a reserve, so if the normal dasd_smalloc_request fails, we use the
 * preallocated dasd_reserve_req.
 */
static int dasd_eckd_snid(struct dasd_device *device,
			  void __user *argp)
{
	struct dasd_ccw_req *cqr;
	int rc;
	struct ccw1 *ccw;
	int useglobal;
	struct dasd_snid_ioctl_data usrparm;

	if (!capable(CAP_SYS_ADMIN))
		return -EACCES;

	if (copy_from_user(&usrparm, argp, sizeof(usrparm)))
		return -EFAULT;

	useglobal = 0;
	cqr = dasd_smalloc_request(DASD_ECKD_MAGIC, 1,
				   sizeof(struct dasd_snid_data), device);
	if (IS_ERR(cqr)) {
		mutex_lock(&dasd_reserve_mutex);
		useglobal = 1;
		cqr = &dasd_reserve_req->cqr;
		memset(cqr, 0, sizeof(*cqr));
		memset(&dasd_reserve_req->ccw, 0,
		       sizeof(dasd_reserve_req->ccw));
		cqr->cpaddr = &dasd_reserve_req->ccw;
		cqr->data = &dasd_reserve_req->data;
		cqr->magic = DASD_ECKD_MAGIC;
	}
	ccw = cqr->cpaddr;
	ccw->cmd_code = DASD_ECKD_CCW_SNID;
	ccw->flags |= CCW_FLAG_SLI;
	ccw->count = 12;
	ccw->cda = (__u32)(addr_t) cqr->data;
	cqr->startdev = device;
	cqr->memdev = device;
	clear_bit(DASD_CQR_FLAGS_USE_ERP, &cqr->flags);
	set_bit(DASD_CQR_FLAGS_FAILFAST, &cqr->flags);
	set_bit(DASD_CQR_ALLOW_SLOCK, &cqr->flags);
	cqr->retries = 5;
	cqr->expires = 10 * HZ;
	cqr->buildclk = get_tod_clock();
	cqr->status = DASD_CQR_FILLED;
	cqr->lpm = usrparm.path_mask;

	rc = dasd_sleep_on_immediatly(cqr);
	/* verify that I/O processing didn't modify the path mask */
	if (!rc && usrparm.path_mask && (cqr->lpm != usrparm.path_mask))
		rc = -EIO;
	if (!rc) {
		usrparm.data = *((struct dasd_snid_data *)cqr->data);
		if (copy_to_user(argp, &usrparm, sizeof(usrparm)))
			rc = -EFAULT;
	}

	if (useglobal)
		mutex_unlock(&dasd_reserve_mutex);
	else
		dasd_sfree_request(cqr, cqr->memdev);
	return rc;
}

/*
 * Read performance statistics
 */
static int
dasd_eckd_performance(struct dasd_device *device, void __user *argp)
{
	struct dasd_psf_prssd_data *prssdp;
	struct dasd_rssd_perf_stats_t *stats;
	struct dasd_ccw_req *cqr;
	struct ccw1 *ccw;
	int rc;

	cqr = dasd_smalloc_request(DASD_ECKD_MAGIC, 1 /* PSF */  + 1 /* RSSD */,
				   (sizeof(struct dasd_psf_prssd_data) +
				    sizeof(struct dasd_rssd_perf_stats_t)),
				   device);
	if (IS_ERR(cqr)) {
		DBF_DEV_EVENT(DBF_WARNING, device, "%s",
			    "Could not allocate initialization request");
		return PTR_ERR(cqr);
	}
	cqr->startdev = device;
	cqr->memdev = device;
	cqr->retries = 0;
	clear_bit(DASD_CQR_FLAGS_USE_ERP, &cqr->flags);
	cqr->expires = 10 * HZ;

	/* Prepare for Read Subsystem Data */
	prssdp = (struct dasd_psf_prssd_data *) cqr->data;
	memset(prssdp, 0, sizeof(struct dasd_psf_prssd_data));
	prssdp->order = PSF_ORDER_PRSSD;
	prssdp->suborder = 0x01;	/* Performance Statistics */
	prssdp->varies[1] = 0x01;	/* Perf Statistics for the Subsystem */

	ccw = cqr->cpaddr;
	ccw->cmd_code = DASD_ECKD_CCW_PSF;
	ccw->count = sizeof(struct dasd_psf_prssd_data);
	ccw->flags |= CCW_FLAG_CC;
	ccw->cda = (__u32)(addr_t) prssdp;

	/* Read Subsystem Data - Performance Statistics */
	stats = (struct dasd_rssd_perf_stats_t *) (prssdp + 1);
	memset(stats, 0, sizeof(struct dasd_rssd_perf_stats_t));

	ccw++;
	ccw->cmd_code = DASD_ECKD_CCW_RSSD;
	ccw->count = sizeof(struct dasd_rssd_perf_stats_t);
	ccw->cda = (__u32)(addr_t) stats;

	cqr->buildclk = get_tod_clock();
	cqr->status = DASD_CQR_FILLED;
	rc = dasd_sleep_on(cqr);
	if (rc == 0) {
		prssdp = (struct dasd_psf_prssd_data *) cqr->data;
		stats = (struct dasd_rssd_perf_stats_t *) (prssdp + 1);
		if (copy_to_user(argp, stats,
				 sizeof(struct dasd_rssd_perf_stats_t)))
			rc = -EFAULT;
	}
	dasd_sfree_request(cqr, cqr->memdev);
	return rc;
}

/*
 * Get attributes (cache operations)
 * Returnes the cache attributes used in Define Extend (DE).
 */
static int
dasd_eckd_get_attrib(struct dasd_device *device, void __user *argp)
{
	struct dasd_eckd_private *private = device->private;
	struct attrib_data_t attrib = private->attrib;
	int rc;

        if (!capable(CAP_SYS_ADMIN))
                return -EACCES;
	if (!argp)
                return -EINVAL;

	rc = 0;
	if (copy_to_user(argp, (long *) &attrib,
			 sizeof(struct attrib_data_t)))
		rc = -EFAULT;

	return rc;
}

/*
 * Set attributes (cache operations)
 * Stores the attributes for cache operation to be used in Define Extend (DE).
 */
static int
dasd_eckd_set_attrib(struct dasd_device *device, void __user *argp)
{
	struct dasd_eckd_private *private = device->private;
	struct attrib_data_t attrib;

	if (!capable(CAP_SYS_ADMIN))
		return -EACCES;
	if (!argp)
		return -EINVAL;

	if (copy_from_user(&attrib, argp, sizeof(struct attrib_data_t)))
		return -EFAULT;
	private->attrib = attrib;

	dev_info(&device->cdev->dev,
		 "The DASD cache mode was set to %x (%i cylinder prestage)\n",
		 private->attrib.operation, private->attrib.nr_cyl);
	return 0;
}

/*
 * Issue syscall I/O to EMC Symmetrix array.
 * CCWs are PSF and RSSD
 */
static int dasd_symm_io(struct dasd_device *device, void __user *argp)
{
	struct dasd_symmio_parms usrparm;
	char *psf_data, *rssd_result;
	struct dasd_ccw_req *cqr;
	struct ccw1 *ccw;
	char psf0, psf1;
	int rc;

	if (!capable(CAP_SYS_ADMIN) && !capable(CAP_SYS_RAWIO))
		return -EACCES;
	psf0 = psf1 = 0;

	/* Copy parms from caller */
	rc = -EFAULT;
	if (copy_from_user(&usrparm, argp, sizeof(usrparm)))
		goto out;
	if (is_compat_task()) {
		/* Make sure pointers are sane even on 31 bit. */
		rc = -EINVAL;
		if ((usrparm.psf_data >> 32) != 0)
			goto out;
		if ((usrparm.rssd_result >> 32) != 0)
			goto out;
		usrparm.psf_data &= 0x7fffffffULL;
		usrparm.rssd_result &= 0x7fffffffULL;
	}
	/* alloc I/O data area */
	psf_data = kzalloc(usrparm.psf_data_len, GFP_KERNEL | GFP_DMA);
	rssd_result = kzalloc(usrparm.rssd_result_len, GFP_KERNEL | GFP_DMA);
	if (!psf_data || !rssd_result) {
		rc = -ENOMEM;
		goto out_free;
	}

	/* get syscall header from user space */
	rc = -EFAULT;
	if (copy_from_user(psf_data,
			   (void __user *)(unsigned long) usrparm.psf_data,
			   usrparm.psf_data_len))
		goto out_free;
	psf0 = psf_data[0];
	psf1 = psf_data[1];

	/* setup CCWs for PSF + RSSD */
	cqr = dasd_smalloc_request(DASD_ECKD_MAGIC, 2 , 0, device);
	if (IS_ERR(cqr)) {
		DBF_DEV_EVENT(DBF_WARNING, device, "%s",
			"Could not allocate initialization request");
		rc = PTR_ERR(cqr);
		goto out_free;
	}

	cqr->startdev = device;
	cqr->memdev = device;
	cqr->retries = 3;
	cqr->expires = 10 * HZ;
	cqr->buildclk = get_tod_clock();
	cqr->status = DASD_CQR_FILLED;

	/* Build the ccws */
	ccw = cqr->cpaddr;

	/* PSF ccw */
	ccw->cmd_code = DASD_ECKD_CCW_PSF;
	ccw->count = usrparm.psf_data_len;
	ccw->flags |= CCW_FLAG_CC;
	ccw->cda = (__u32)(addr_t) psf_data;

	ccw++;

	/* RSSD ccw  */
	ccw->cmd_code = DASD_ECKD_CCW_RSSD;
	ccw->count = usrparm.rssd_result_len;
	ccw->flags = CCW_FLAG_SLI ;
	ccw->cda = (__u32)(addr_t) rssd_result;

	rc = dasd_sleep_on(cqr);
	if (rc)
		goto out_sfree;

	rc = -EFAULT;
	if (copy_to_user((void __user *)(unsigned long) usrparm.rssd_result,
			   rssd_result, usrparm.rssd_result_len))
		goto out_sfree;
	rc = 0;

out_sfree:
	dasd_sfree_request(cqr, cqr->memdev);
out_free:
	kfree(rssd_result);
	kfree(psf_data);
out:
	DBF_DEV_EVENT(DBF_WARNING, device,
		      "Symmetrix ioctl (0x%02x 0x%02x): rc=%d",
		      (int) psf0, (int) psf1, rc);
	return rc;
}

static int
dasd_eckd_ioctl(struct dasd_block *block, unsigned int cmd, void __user *argp)
{
	struct dasd_device *device = block->base;

	switch (cmd) {
	case BIODASDGATTR:
		return dasd_eckd_get_attrib(device, argp);
	case BIODASDSATTR:
		return dasd_eckd_set_attrib(device, argp);
	case BIODASDPSRD:
		return dasd_eckd_performance(device, argp);
	case BIODASDRLSE:
		return dasd_eckd_release(device);
	case BIODASDRSRV:
		return dasd_eckd_reserve(device);
	case BIODASDSLCK:
		return dasd_eckd_steal_lock(device);
	case BIODASDSNID:
		return dasd_eckd_snid(device, argp);
	case BIODASDSYMMIO:
		return dasd_symm_io(device, argp);
	default:
		return -ENOTTY;
	}
}

/*
 * Dump the range of CCWs into 'page' buffer
 * and return number of printed chars.
 */
static int
dasd_eckd_dump_ccw_range(struct ccw1 *from, struct ccw1 *to, char *page)
{
	int len, count;
	char *datap;

	len = 0;
	while (from <= to) {
		len += sprintf(page + len, PRINTK_HEADER
			       " CCW %p: %08X %08X DAT:",
			       from, ((int *) from)[0], ((int *) from)[1]);

		/* get pointer to data (consider IDALs) */
		if (from->flags & CCW_FLAG_IDA)
			datap = (char *) *((addr_t *) (addr_t) from->cda);
		else
			datap = (char *) ((addr_t) from->cda);

		/* dump data (max 32 bytes) */
		for (count = 0; count < from->count && count < 32; count++) {
			if (count % 8 == 0) len += sprintf(page + len, " ");
			if (count % 4 == 0) len += sprintf(page + len, " ");
			len += sprintf(page + len, "%02x", datap[count]);
		}
		len += sprintf(page + len, "\n");
		from++;
	}
	return len;
}

static void
dasd_eckd_dump_sense_dbf(struct dasd_device *device, struct irb *irb,
			 char *reason)
{
	u64 *sense;
	u64 *stat;

	sense = (u64 *) dasd_get_sense(irb);
	stat = (u64 *) &irb->scsw;
	if (sense) {
		DBF_DEV_EVENT(DBF_EMERG, device, "%s: %016llx %08x : "
			      "%016llx %016llx %016llx %016llx",
			      reason, *stat, *((u32 *) (stat + 1)),
			      sense[0], sense[1], sense[2], sense[3]);
	} else {
		DBF_DEV_EVENT(DBF_EMERG, device, "%s: %016llx %08x : %s",
			      reason, *stat, *((u32 *) (stat + 1)),
			      "NO VALID SENSE");
	}
}

/*
 * Print sense data and related channel program.
 * Parts are printed because printk buffer is only 1024 bytes.
 */
static void dasd_eckd_dump_sense_ccw(struct dasd_device *device,
				 struct dasd_ccw_req *req, struct irb *irb)
{
	char *page;
	struct ccw1 *first, *last, *fail, *from, *to;
	int len, sl, sct;

	page = (char *) get_zeroed_page(GFP_ATOMIC);
	if (page == NULL) {
		DBF_DEV_EVENT(DBF_WARNING, device, "%s",
			      "No memory to dump sense data\n");
		return;
	}
	/* dump the sense data */
	len = sprintf(page, PRINTK_HEADER
		      " I/O status report for device %s:\n",
		      dev_name(&device->cdev->dev));
	len += sprintf(page + len, PRINTK_HEADER
		       " in req: %p CC:%02X FC:%02X AC:%02X SC:%02X DS:%02X "
		       "CS:%02X RC:%d\n",
		       req, scsw_cc(&irb->scsw), scsw_fctl(&irb->scsw),
		       scsw_actl(&irb->scsw), scsw_stctl(&irb->scsw),
		       scsw_dstat(&irb->scsw), scsw_cstat(&irb->scsw),
		       req ? req->intrc : 0);
	len += sprintf(page + len, PRINTK_HEADER
		       " device %s: Failing CCW: %p\n",
		       dev_name(&device->cdev->dev),
		       (void *) (addr_t) irb->scsw.cmd.cpa);
	if (irb->esw.esw0.erw.cons) {
		for (sl = 0; sl < 4; sl++) {
			len += sprintf(page + len, PRINTK_HEADER
				       " Sense(hex) %2d-%2d:",
				       (8 * sl), ((8 * sl) + 7));

			for (sct = 0; sct < 8; sct++) {
				len += sprintf(page + len, " %02x",
					       irb->ecw[8 * sl + sct]);
			}
			len += sprintf(page + len, "\n");
		}

		if (irb->ecw[27] & DASD_SENSE_BIT_0) {
			/* 24 Byte Sense Data */
			sprintf(page + len, PRINTK_HEADER
				" 24 Byte: %x MSG %x, "
				"%s MSGb to SYSOP\n",
				irb->ecw[7] >> 4, irb->ecw[7] & 0x0f,
				irb->ecw[1] & 0x10 ? "" : "no");
		} else {
			/* 32 Byte Sense Data */
			sprintf(page + len, PRINTK_HEADER
				" 32 Byte: Format: %x "
				"Exception class %x\n",
				irb->ecw[6] & 0x0f, irb->ecw[22] >> 4);
		}
	} else {
		sprintf(page + len, PRINTK_HEADER
			" SORRY - NO VALID SENSE AVAILABLE\n");
	}
	printk(KERN_ERR "%s", page);

	if (req) {
		/* req == NULL for unsolicited interrupts */
		/* dump the Channel Program (max 140 Bytes per line) */
		/* Count CCW and print first CCWs (maximum 1024 % 140 = 7) */
		first = req->cpaddr;
		for (last = first; last->flags & (CCW_FLAG_CC | CCW_FLAG_DC); last++);
		to = min(first + 6, last);
		len = sprintf(page, PRINTK_HEADER
			      " Related CP in req: %p\n", req);
		dasd_eckd_dump_ccw_range(first, to, page + len);
		printk(KERN_ERR "%s", page);

		/* print failing CCW area (maximum 4) */
		/* scsw->cda is either valid or zero  */
		len = 0;
		from = ++to;
		fail = (struct ccw1 *)(addr_t)
				irb->scsw.cmd.cpa; /* failing CCW */
		if (from <  fail - 2) {
			from = fail - 2;     /* there is a gap - print header */
			len += sprintf(page, PRINTK_HEADER "......\n");
		}
		to = min(fail + 1, last);
		len += dasd_eckd_dump_ccw_range(from, to, page + len);

		/* print last CCWs (maximum 2) */
		from = max(from, ++to);
		if (from < last - 1) {
			from = last - 1;     /* there is a gap - print header */
			len += sprintf(page + len, PRINTK_HEADER "......\n");
		}
		len += dasd_eckd_dump_ccw_range(from, last, page + len);
		if (len > 0)
			printk(KERN_ERR "%s", page);
	}
	free_page((unsigned long) page);
}


/*
 * Print sense data from a tcw.
 */
static void dasd_eckd_dump_sense_tcw(struct dasd_device *device,
				 struct dasd_ccw_req *req, struct irb *irb)
{
	char *page;
	int len, sl, sct, residual;
	struct tsb *tsb;
	u8 *sense, *rcq;

	page = (char *) get_zeroed_page(GFP_ATOMIC);
	if (page == NULL) {
		DBF_DEV_EVENT(DBF_WARNING, device, " %s",
			    "No memory to dump sense data");
		return;
	}
	/* dump the sense data */
	len = sprintf(page, PRINTK_HEADER
		      " I/O status report for device %s:\n",
		      dev_name(&device->cdev->dev));
	len += sprintf(page + len, PRINTK_HEADER
		       " in req: %p CC:%02X FC:%02X AC:%02X SC:%02X DS:%02X "
		       "CS:%02X fcxs:%02X schxs:%02X RC:%d\n",
		       req, scsw_cc(&irb->scsw), scsw_fctl(&irb->scsw),
		       scsw_actl(&irb->scsw), scsw_stctl(&irb->scsw),
		       scsw_dstat(&irb->scsw), scsw_cstat(&irb->scsw),
		       irb->scsw.tm.fcxs, irb->scsw.tm.schxs,
		       req ? req->intrc : 0);
	len += sprintf(page + len, PRINTK_HEADER
		       " device %s: Failing TCW: %p\n",
		       dev_name(&device->cdev->dev),
		       (void *) (addr_t) irb->scsw.tm.tcw);

	tsb = NULL;
	sense = NULL;
	if (irb->scsw.tm.tcw && (irb->scsw.tm.fcxs & 0x01))
		tsb = tcw_get_tsb(
			(struct tcw *)(unsigned long)irb->scsw.tm.tcw);

	if (tsb) {
		len += sprintf(page + len, PRINTK_HEADER
			       " tsb->length %d\n", tsb->length);
		len += sprintf(page + len, PRINTK_HEADER
			       " tsb->flags %x\n", tsb->flags);
		len += sprintf(page + len, PRINTK_HEADER
			       " tsb->dcw_offset %d\n", tsb->dcw_offset);
		len += sprintf(page + len, PRINTK_HEADER
			       " tsb->count %d\n", tsb->count);
		residual = tsb->count - 28;
		len += sprintf(page + len, PRINTK_HEADER
			       " residual %d\n", residual);

		switch (tsb->flags & 0x07) {
		case 1:	/* tsa_iostat */
			len += sprintf(page + len, PRINTK_HEADER
			       " tsb->tsa.iostat.dev_time %d\n",
				       tsb->tsa.iostat.dev_time);
			len += sprintf(page + len, PRINTK_HEADER
			       " tsb->tsa.iostat.def_time %d\n",
				       tsb->tsa.iostat.def_time);
			len += sprintf(page + len, PRINTK_HEADER
			       " tsb->tsa.iostat.queue_time %d\n",
				       tsb->tsa.iostat.queue_time);
			len += sprintf(page + len, PRINTK_HEADER
			       " tsb->tsa.iostat.dev_busy_time %d\n",
				       tsb->tsa.iostat.dev_busy_time);
			len += sprintf(page + len, PRINTK_HEADER
			       " tsb->tsa.iostat.dev_act_time %d\n",
				       tsb->tsa.iostat.dev_act_time);
			sense = tsb->tsa.iostat.sense;
			break;
		case 2: /* ts_ddpc */
			len += sprintf(page + len, PRINTK_HEADER
			       " tsb->tsa.ddpc.rc %d\n", tsb->tsa.ddpc.rc);
			for (sl = 0; sl < 2; sl++) {
				len += sprintf(page + len, PRINTK_HEADER
					       " tsb->tsa.ddpc.rcq %2d-%2d: ",
					       (8 * sl), ((8 * sl) + 7));
				rcq = tsb->tsa.ddpc.rcq;
				for (sct = 0; sct < 8; sct++) {
					len += sprintf(page + len, " %02x",
						       rcq[8 * sl + sct]);
				}
				len += sprintf(page + len, "\n");
			}
			sense = tsb->tsa.ddpc.sense;
			break;
		case 3: /* tsa_intrg */
			len += sprintf(page + len, PRINTK_HEADER
				      " tsb->tsa.intrg.: not supportet yet\n");
			break;
		}

		if (sense) {
			for (sl = 0; sl < 4; sl++) {
				len += sprintf(page + len, PRINTK_HEADER
					       " Sense(hex) %2d-%2d:",
					       (8 * sl), ((8 * sl) + 7));
				for (sct = 0; sct < 8; sct++) {
					len += sprintf(page + len, " %02x",
						       sense[8 * sl + sct]);
				}
				len += sprintf(page + len, "\n");
			}

			if (sense[27] & DASD_SENSE_BIT_0) {
				/* 24 Byte Sense Data */
				sprintf(page + len, PRINTK_HEADER
					" 24 Byte: %x MSG %x, "
					"%s MSGb to SYSOP\n",
					sense[7] >> 4, sense[7] & 0x0f,
					sense[1] & 0x10 ? "" : "no");
			} else {
				/* 32 Byte Sense Data */
				sprintf(page + len, PRINTK_HEADER
					" 32 Byte: Format: %x "
					"Exception class %x\n",
					sense[6] & 0x0f, sense[22] >> 4);
			}
		} else {
			sprintf(page + len, PRINTK_HEADER
				" SORRY - NO VALID SENSE AVAILABLE\n");
		}
	} else {
		sprintf(page + len, PRINTK_HEADER
			" SORRY - NO TSB DATA AVAILABLE\n");
	}
	printk(KERN_ERR "%s", page);
	free_page((unsigned long) page);
}

static void dasd_eckd_dump_sense(struct dasd_device *device,
				 struct dasd_ccw_req *req, struct irb *irb)
{
	if (scsw_is_tm(&irb->scsw))
		dasd_eckd_dump_sense_tcw(device, req, irb);
	else
		dasd_eckd_dump_sense_ccw(device, req, irb);
}

static int dasd_eckd_pm_freeze(struct dasd_device *device)
{
	/*
	 * the device should be disconnected from our LCU structure
	 * on restore we will reconnect it and reread LCU specific
	 * information like PAV support that might have changed
	 */
	dasd_alias_remove_device(device);
	dasd_alias_disconnect_device_from_lcu(device);

	return 0;
}

static int dasd_eckd_restore_device(struct dasd_device *device)
{
	struct dasd_eckd_private *private = device->private;
	struct dasd_eckd_characteristics temp_rdc_data;
	int rc;
	struct dasd_uid temp_uid;
	unsigned long flags;
	unsigned long cqr_flags = 0;

	/* Read Configuration Data */
	rc = dasd_eckd_read_conf(device);
	if (rc) {
		DBF_EVENT_DEVID(DBF_WARNING, device->cdev,
				"Read configuration data failed, rc=%d", rc);
		goto out_err;
	}

	dasd_eckd_get_uid(device, &temp_uid);
	/* Generate device unique id */
	rc = dasd_eckd_generate_uid(device);
	spin_lock_irqsave(get_ccwdev_lock(device->cdev), flags);
	if (memcmp(&private->uid, &temp_uid, sizeof(struct dasd_uid)) != 0)
		dev_err(&device->cdev->dev, "The UID of the DASD has "
			"changed\n");
	spin_unlock_irqrestore(get_ccwdev_lock(device->cdev), flags);
	if (rc)
		goto out_err;

	/* register lcu with alias handling, enable PAV if this is a new lcu */
	rc = dasd_alias_make_device_known_to_lcu(device);
	if (rc)
		goto out_err;

	set_bit(DASD_CQR_FLAGS_FAILFAST, &cqr_flags);
	dasd_eckd_validate_server(device, cqr_flags);

	/* RE-Read Configuration Data */
	rc = dasd_eckd_read_conf(device);
	if (rc) {
		DBF_EVENT_DEVID(DBF_WARNING, device->cdev,
			"Read configuration data failed, rc=%d", rc);
		goto out_err2;
	}

	/* Read Feature Codes */
	dasd_eckd_read_features(device);

	/* Read Device Characteristics */
	rc = dasd_generic_read_dev_chars(device, DASD_ECKD_MAGIC,
					 &temp_rdc_data, 64);
	if (rc) {
		DBF_EVENT_DEVID(DBF_WARNING, device->cdev,
				"Read device characteristic failed, rc=%d", rc);
		goto out_err2;
	}
	spin_lock_irqsave(get_ccwdev_lock(device->cdev), flags);
	memcpy(&private->rdc_data, &temp_rdc_data, sizeof(temp_rdc_data));
	spin_unlock_irqrestore(get_ccwdev_lock(device->cdev), flags);

	/* add device to alias management */
	dasd_alias_add_device(device);

	return 0;

out_err2:
	dasd_alias_disconnect_device_from_lcu(device);
out_err:
	return -1;
}

static int dasd_eckd_reload_device(struct dasd_device *device)
{
	struct dasd_eckd_private *private = device->private;
	int rc, old_base;
	char print_uid[60];
	struct dasd_uid uid;
	unsigned long flags;

<<<<<<< HEAD
=======
	/*
	 * remove device from alias handling to prevent new requests
	 * from being scheduled on the wrong alias device
	 */
	dasd_alias_remove_device(device);

>>>>>>> f03b24a8
	spin_lock_irqsave(get_ccwdev_lock(device->cdev), flags);
	old_base = private->uid.base_unit_addr;
	spin_unlock_irqrestore(get_ccwdev_lock(device->cdev), flags);

	/* Read Configuration Data */
	rc = dasd_eckd_read_conf(device);
	if (rc)
		goto out_err;

	rc = dasd_eckd_generate_uid(device);
	if (rc)
		goto out_err;
	/*
	 * update unit address configuration and
	 * add device to alias management
	 */
	dasd_alias_update_add_device(device);

	dasd_eckd_get_uid(device, &uid);

	if (old_base != uid.base_unit_addr) {
		if (strlen(uid.vduit) > 0)
			snprintf(print_uid, sizeof(print_uid),
				 "%s.%s.%04x.%02x.%s", uid.vendor, uid.serial,
				 uid.ssid, uid.base_unit_addr, uid.vduit);
		else
			snprintf(print_uid, sizeof(print_uid),
				 "%s.%s.%04x.%02x", uid.vendor, uid.serial,
				 uid.ssid, uid.base_unit_addr);

		dev_info(&device->cdev->dev,
			 "An Alias device was reassigned to a new base device "
			 "with UID: %s\n", print_uid);
	}
	return 0;

out_err:
	return -1;
}

static int dasd_eckd_read_message_buffer(struct dasd_device *device,
					 struct dasd_rssd_messages *messages,
					 __u8 lpum)
{
	struct dasd_rssd_messages *message_buf;
	struct dasd_psf_prssd_data *prssdp;
	struct dasd_ccw_req *cqr;
	struct ccw1 *ccw;
	int rc;

	cqr = dasd_smalloc_request(DASD_ECKD_MAGIC, 1 /* PSF */	+ 1 /* RSSD */,
				   (sizeof(struct dasd_psf_prssd_data) +
				    sizeof(struct dasd_rssd_messages)),
				   device);
	if (IS_ERR(cqr)) {
		DBF_EVENT_DEVID(DBF_WARNING, device->cdev, "%s",
				"Could not allocate read message buffer request");
		return PTR_ERR(cqr);
	}

	cqr->startdev = device;
	cqr->memdev = device;
	cqr->block = NULL;
	cqr->expires = 10 * HZ;
	set_bit(DASD_CQR_VERIFY_PATH, &cqr->flags);
	/* dasd_sleep_on_immediatly does not do complex error
	 * recovery so clear erp flag and set retry counter to
	 * do basic erp */
	clear_bit(DASD_CQR_FLAGS_USE_ERP, &cqr->flags);
	cqr->retries = 256;

	/* Prepare for Read Subsystem Data */
	prssdp = (struct dasd_psf_prssd_data *) cqr->data;
	memset(prssdp, 0, sizeof(struct dasd_psf_prssd_data));
	prssdp->order = PSF_ORDER_PRSSD;
	prssdp->suborder = 0x03;	/* Message Buffer */
	/* all other bytes of prssdp must be zero */

	ccw = cqr->cpaddr;
	ccw->cmd_code = DASD_ECKD_CCW_PSF;
	ccw->count = sizeof(struct dasd_psf_prssd_data);
	ccw->flags |= CCW_FLAG_CC;
	ccw->flags |= CCW_FLAG_SLI;
	ccw->cda = (__u32)(addr_t) prssdp;

	/* Read Subsystem Data - message buffer */
	message_buf = (struct dasd_rssd_messages *) (prssdp + 1);
	memset(message_buf, 0, sizeof(struct dasd_rssd_messages));

	ccw++;
	ccw->cmd_code = DASD_ECKD_CCW_RSSD;
	ccw->count = sizeof(struct dasd_rssd_messages);
	ccw->flags |= CCW_FLAG_SLI;
	ccw->cda = (__u32)(addr_t) message_buf;

	cqr->buildclk = get_tod_clock();
	cqr->status = DASD_CQR_FILLED;
	rc = dasd_sleep_on_immediatly(cqr);
	if (rc == 0) {
		prssdp = (struct dasd_psf_prssd_data *) cqr->data;
		message_buf = (struct dasd_rssd_messages *)
			(prssdp + 1);
		memcpy(messages, message_buf,
		       sizeof(struct dasd_rssd_messages));
	} else
		DBF_EVENT_DEVID(DBF_WARNING, device->cdev,
				"Reading messages failed with rc=%d\n"
				, rc);
	dasd_sfree_request(cqr, cqr->memdev);
	return rc;
}

/*
 * Perform Subsystem Function - CUIR response
 */
static int
dasd_eckd_psf_cuir_response(struct dasd_device *device, int response,
			    __u32 message_id,
			    struct channel_path_desc *desc,
			    struct subchannel_id sch_id)
{
	struct dasd_psf_cuir_response *psf_cuir;
	struct dasd_ccw_req *cqr;
	struct ccw1 *ccw;
	int rc;

	cqr = dasd_smalloc_request(DASD_ECKD_MAGIC, 1 /* PSF */ ,
				  sizeof(struct dasd_psf_cuir_response),
				  device);

	if (IS_ERR(cqr)) {
		DBF_DEV_EVENT(DBF_WARNING, device, "%s",
			   "Could not allocate PSF-CUIR request");
		return PTR_ERR(cqr);
	}

	psf_cuir = (struct dasd_psf_cuir_response *)cqr->data;
	psf_cuir->order = PSF_ORDER_CUIR_RESPONSE;
	psf_cuir->cc = response;
	if (desc)
		psf_cuir->chpid = desc->chpid;
	psf_cuir->message_id = message_id;
	psf_cuir->cssid = sch_id.cssid;
	psf_cuir->ssid = sch_id.ssid;
	ccw = cqr->cpaddr;
	ccw->cmd_code = DASD_ECKD_CCW_PSF;
	ccw->cda = (__u32)(addr_t)psf_cuir;
	ccw->flags = CCW_FLAG_SLI;
	ccw->count = sizeof(struct dasd_psf_cuir_response);

	cqr->startdev = device;
	cqr->memdev = device;
	cqr->block = NULL;
	cqr->retries = 256;
	cqr->expires = 10*HZ;
	cqr->buildclk = get_tod_clock();
	cqr->status = DASD_CQR_FILLED;
	set_bit(DASD_CQR_VERIFY_PATH, &cqr->flags);

	rc = dasd_sleep_on(cqr);

	dasd_sfree_request(cqr, cqr->memdev);
	return rc;
}

/*
 * return configuration data that is referenced by record selector
 * if a record selector is specified or per default return the
 * conf_data pointer for the path specified by lpum
 */
static struct dasd_conf_data *dasd_eckd_get_ref_conf(struct dasd_device *device,
						     __u8 lpum,
						     struct dasd_cuir_message *cuir)
{
	struct dasd_eckd_private *private = device->private;
	struct dasd_conf_data *conf_data;
	int path, pos;

	if (cuir->record_selector == 0)
		goto out;
	for (path = 0x80, pos = 0; path; path >>= 1, pos++) {
		conf_data = private->path_conf_data[pos];
		if (conf_data->gneq.record_selector ==
		    cuir->record_selector)
			return conf_data;
	}
out:
	return private->path_conf_data[pathmask_to_pos(lpum)];
}

/*
 * This function determines the scope of a reconfiguration request by
 * analysing the path and device selection data provided in the CUIR request.
 * Returns a path mask containing CUIR affected paths for the give device.
 *
 * If the CUIR request does not contain the required information return the
 * path mask of the path the attention message for the CUIR request was reveived
 * on.
 */
static int dasd_eckd_cuir_scope(struct dasd_device *device, __u8 lpum,
				struct dasd_cuir_message *cuir)
{
	struct dasd_eckd_private *private = device->private;
	struct dasd_conf_data *ref_conf_data;
	unsigned long bitmask = 0, mask = 0;
	struct dasd_conf_data *conf_data;
	unsigned int pos, path;
	char *ref_gneq, *gneq;
	char *ref_ned, *ned;
	int tbcpm = 0;

	/* if CUIR request does not specify the scope use the path
	   the attention message was presented on */
	if (!cuir->ned_map ||
	    !(cuir->neq_map[0] | cuir->neq_map[1] | cuir->neq_map[2]))
		return lpum;

	/* get reference conf data */
	ref_conf_data = dasd_eckd_get_ref_conf(device, lpum, cuir);
	/* reference ned is determined by ned_map field */
	pos = 8 - ffs(cuir->ned_map);
	ref_ned = (char *)&ref_conf_data->neds[pos];
	ref_gneq = (char *)&ref_conf_data->gneq;
	/* transfer 24 bit neq_map to mask */
	mask = cuir->neq_map[2];
	mask |= cuir->neq_map[1] << 8;
	mask |= cuir->neq_map[0] << 16;

	for (path = 0x80; path; path >>= 1) {
		/* initialise data per path */
		bitmask = mask;
		pos = pathmask_to_pos(path);
		conf_data = private->path_conf_data[pos];
		pos = 8 - ffs(cuir->ned_map);
		ned = (char *) &conf_data->neds[pos];
		/* compare reference ned and per path ned */
		if (memcmp(ref_ned, ned, sizeof(*ned)) != 0)
			continue;
		gneq = (char *)&conf_data->gneq;
		/* compare reference gneq and per_path gneq under
		   24 bit mask where mask bit 0 equals byte 7 of
		   the gneq and mask bit 24 equals byte 31 */
		while (bitmask) {
			pos = ffs(bitmask) - 1;
			if (memcmp(&ref_gneq[31 - pos], &gneq[31 - pos], 1)
			    != 0)
				break;
			clear_bit(pos, &bitmask);
		}
		if (bitmask)
			continue;
		/* device and path match the reference values
		   add path to CUIR scope */
		tbcpm |= path;
	}
	return tbcpm;
}

static void dasd_eckd_cuir_notify_user(struct dasd_device *device,
				       unsigned long paths,
				       struct subchannel_id sch_id, int action)
{
	struct channel_path_desc *desc;
	int pos;

	while (paths) {
		/* get position of bit in mask */
		pos = ffs(paths) - 1;
		/* get channel path descriptor from this position */
		desc = ccw_device_get_chp_desc(device->cdev, 7 - pos);
		if (action == CUIR_QUIESCE)
			pr_warn("Service on the storage server caused path "
				"%x.%02x to go offline", sch_id.cssid,
				desc ? desc->chpid : 0);
		else if (action == CUIR_RESUME)
			pr_info("Path %x.%02x is back online after service "
				"on the storage server", sch_id.cssid,
				desc ? desc->chpid : 0);
		kfree(desc);
		clear_bit(pos, &paths);
	}
}

static int dasd_eckd_cuir_remove_path(struct dasd_device *device, __u8 lpum,
				      struct dasd_cuir_message *cuir)
{
	unsigned long tbcpm;

	tbcpm = dasd_eckd_cuir_scope(device, lpum, cuir);
	/* nothing to do if path is not in use */
	if (!(device->path_data.opm & tbcpm))
		return 0;
	if (!(device->path_data.opm & ~tbcpm)) {
		/* no path would be left if the CUIR action is taken
		   return error */
		return -EINVAL;
	}
	/* remove device from operational path mask */
	device->path_data.opm &= ~tbcpm;
	device->path_data.cuirpm |= tbcpm;
	return tbcpm;
}

/*
 * walk through all devices and build a path mask to quiesce them
 * return an error if the last path to a device would be removed
 *
 * if only part of the devices are quiesced and an error
 * occurs no onlining necessary, the storage server will
 * notify the already set offline devices again
 */
static int dasd_eckd_cuir_quiesce(struct dasd_device *device, __u8 lpum,
				  struct subchannel_id sch_id,
				  struct dasd_cuir_message *cuir)
{
	struct dasd_eckd_private *private = device->private;
	struct alias_pav_group *pavgroup, *tempgroup;
	struct dasd_device *dev, *n;
	unsigned long paths = 0;
	unsigned long flags;
	int tbcpm;

	/* active devices */
	list_for_each_entry_safe(dev, n, &private->lcu->active_devices,
				 alias_list) {
		spin_lock_irqsave(get_ccwdev_lock(dev->cdev), flags);
		tbcpm = dasd_eckd_cuir_remove_path(dev, lpum, cuir);
		spin_unlock_irqrestore(get_ccwdev_lock(dev->cdev), flags);
		if (tbcpm < 0)
			goto out_err;
		paths |= tbcpm;
	}
	/* inactive devices */
	list_for_each_entry_safe(dev, n, &private->lcu->inactive_devices,
				 alias_list) {
		spin_lock_irqsave(get_ccwdev_lock(dev->cdev), flags);
		tbcpm = dasd_eckd_cuir_remove_path(dev, lpum, cuir);
		spin_unlock_irqrestore(get_ccwdev_lock(dev->cdev), flags);
		if (tbcpm < 0)
			goto out_err;
		paths |= tbcpm;
	}
	/* devices in PAV groups */
	list_for_each_entry_safe(pavgroup, tempgroup,
				 &private->lcu->grouplist, group) {
		list_for_each_entry_safe(dev, n, &pavgroup->baselist,
					 alias_list) {
			spin_lock_irqsave(get_ccwdev_lock(dev->cdev), flags);
			tbcpm = dasd_eckd_cuir_remove_path(dev, lpum, cuir);
			spin_unlock_irqrestore(
				get_ccwdev_lock(dev->cdev), flags);
			if (tbcpm < 0)
				goto out_err;
			paths |= tbcpm;
		}
		list_for_each_entry_safe(dev, n, &pavgroup->aliaslist,
					 alias_list) {
			spin_lock_irqsave(get_ccwdev_lock(dev->cdev), flags);
			tbcpm = dasd_eckd_cuir_remove_path(dev, lpum, cuir);
			spin_unlock_irqrestore(
				get_ccwdev_lock(dev->cdev), flags);
			if (tbcpm < 0)
				goto out_err;
			paths |= tbcpm;
		}
	}
	/* notify user about all paths affected by CUIR action */
	dasd_eckd_cuir_notify_user(device, paths, sch_id, CUIR_QUIESCE);
	return 0;
out_err:
	return tbcpm;
}

static int dasd_eckd_cuir_resume(struct dasd_device *device, __u8 lpum,
				 struct subchannel_id sch_id,
				 struct dasd_cuir_message *cuir)
{
	struct dasd_eckd_private *private = device->private;
	struct alias_pav_group *pavgroup, *tempgroup;
	struct dasd_device *dev, *n;
	unsigned long paths = 0;
	int tbcpm;

	/*
	 * the path may have been added through a generic path event before
	 * only trigger path verification if the path is not already in use
	 */
	list_for_each_entry_safe(dev, n,
				 &private->lcu->active_devices,
				 alias_list) {
		tbcpm = dasd_eckd_cuir_scope(dev, lpum, cuir);
		paths |= tbcpm;
		if (!(dev->path_data.opm & tbcpm)) {
			dev->path_data.tbvpm |= tbcpm;
			dasd_schedule_device_bh(dev);
		}
	}
	list_for_each_entry_safe(dev, n,
				 &private->lcu->inactive_devices,
				 alias_list) {
		tbcpm = dasd_eckd_cuir_scope(dev, lpum, cuir);
		paths |= tbcpm;
		if (!(dev->path_data.opm & tbcpm)) {
			dev->path_data.tbvpm |= tbcpm;
			dasd_schedule_device_bh(dev);
		}
	}
	/* devices in PAV groups */
	list_for_each_entry_safe(pavgroup, tempgroup,
				 &private->lcu->grouplist,
				 group) {
		list_for_each_entry_safe(dev, n,
					 &pavgroup->baselist,
					 alias_list) {
			tbcpm = dasd_eckd_cuir_scope(dev, lpum, cuir);
			paths |= tbcpm;
			if (!(dev->path_data.opm & tbcpm)) {
				dev->path_data.tbvpm |= tbcpm;
				dasd_schedule_device_bh(dev);
			}
		}
		list_for_each_entry_safe(dev, n,
					 &pavgroup->aliaslist,
					 alias_list) {
			tbcpm = dasd_eckd_cuir_scope(dev, lpum, cuir);
			paths |= tbcpm;
			if (!(dev->path_data.opm & tbcpm)) {
				dev->path_data.tbvpm |= tbcpm;
				dasd_schedule_device_bh(dev);
			}
		}
	}
	/* notify user about all paths affected by CUIR action */
	dasd_eckd_cuir_notify_user(device, paths, sch_id, CUIR_RESUME);
	return 0;
}

static void dasd_eckd_handle_cuir(struct dasd_device *device, void *messages,
				 __u8 lpum)
{
	struct dasd_cuir_message *cuir = messages;
	struct channel_path_desc *desc;
	struct subchannel_id sch_id;
	int pos, response;

	DBF_DEV_EVENT(DBF_WARNING, device,
		      "CUIR request: %016llx %016llx %016llx %08x",
		      ((u64 *)cuir)[0], ((u64 *)cuir)[1], ((u64 *)cuir)[2],
		      ((u32 *)cuir)[3]);
	ccw_device_get_schid(device->cdev, &sch_id);
	pos = pathmask_to_pos(lpum);
	desc = ccw_device_get_chp_desc(device->cdev, pos);

	if (cuir->code == CUIR_QUIESCE) {
		/* quiesce */
		if (dasd_eckd_cuir_quiesce(device, lpum, sch_id, cuir))
			response = PSF_CUIR_LAST_PATH;
		else
			response = PSF_CUIR_COMPLETED;
	} else if (cuir->code == CUIR_RESUME) {
		/* resume */
		dasd_eckd_cuir_resume(device, lpum, sch_id, cuir);
		response = PSF_CUIR_COMPLETED;
	} else
		response = PSF_CUIR_NOT_SUPPORTED;

	dasd_eckd_psf_cuir_response(device, response,
				    cuir->message_id, desc, sch_id);
	DBF_DEV_EVENT(DBF_WARNING, device,
		      "CUIR response: %d on message ID %08x", response,
		      cuir->message_id);
	/* free descriptor copy */
	kfree(desc);
	/* to make sure there is no attention left schedule work again */
	device->discipline->check_attention(device, lpum);
}

static void dasd_eckd_check_attention_work(struct work_struct *work)
{
	struct check_attention_work_data *data;
	struct dasd_rssd_messages *messages;
	struct dasd_device *device;
	int rc;

	data = container_of(work, struct check_attention_work_data, worker);
	device = data->device;
	messages = kzalloc(sizeof(*messages), GFP_KERNEL);
	if (!messages) {
		DBF_DEV_EVENT(DBF_WARNING, device, "%s",
			      "Could not allocate attention message buffer");
		goto out;
	}
	rc = dasd_eckd_read_message_buffer(device, messages, data->lpum);
	if (rc)
		goto out;
	if (messages->length == ATTENTION_LENGTH_CUIR &&
	    messages->format == ATTENTION_FORMAT_CUIR)
		dasd_eckd_handle_cuir(device, messages, data->lpum);
out:
	dasd_put_device(device);
	kfree(messages);
	kfree(data);
}

static int dasd_eckd_check_attention(struct dasd_device *device, __u8 lpum)
{
	struct check_attention_work_data *data;

	data = kzalloc(sizeof(*data), GFP_ATOMIC);
	if (!data)
		return -ENOMEM;
	INIT_WORK(&data->worker, dasd_eckd_check_attention_work);
	dasd_get_device(device);
	data->device = device;
	data->lpum = lpum;
	schedule_work(&data->worker);
	return 0;
}

static struct ccw_driver dasd_eckd_driver = {
	.driver = {
		.name	= "dasd-eckd",
		.owner	= THIS_MODULE,
	},
	.ids	     = dasd_eckd_ids,
	.probe	     = dasd_eckd_probe,
	.remove      = dasd_generic_remove,
	.set_offline = dasd_generic_set_offline,
	.set_online  = dasd_eckd_set_online,
	.notify      = dasd_generic_notify,
	.path_event  = dasd_generic_path_event,
	.shutdown    = dasd_generic_shutdown,
	.freeze      = dasd_generic_pm_freeze,
	.thaw	     = dasd_generic_restore_device,
	.restore     = dasd_generic_restore_device,
	.uc_handler  = dasd_generic_uc_handler,
	.int_class   = IRQIO_DAS,
};

/*
 * max_blocks is dependent on the amount of storage that is available
 * in the static io buffer for each device. Currently each device has
 * 8192 bytes (=2 pages). For 64 bit one dasd_mchunkt_t structure has
 * 24 bytes, the struct dasd_ccw_req has 136 bytes and each block can use
 * up to 16 bytes (8 for the ccw and 8 for the idal pointer). In
 * addition we have one define extent ccw + 16 bytes of data and one
 * locate record ccw + 16 bytes of data. That makes:
 * (8192 - 24 - 136 - 8 - 16 - 8 - 16) / 16 = 499 blocks at maximum.
 * We want to fit two into the available memory so that we can immediately
 * start the next request if one finishes off. That makes 249.5 blocks
 * for one request. Give a little safety and the result is 240.
 */
static struct dasd_discipline dasd_eckd_discipline = {
	.owner = THIS_MODULE,
	.name = "ECKD",
	.ebcname = "ECKD",
	.max_blocks = 190,
	.check_device = dasd_eckd_check_characteristics,
	.uncheck_device = dasd_eckd_uncheck_device,
	.do_analysis = dasd_eckd_do_analysis,
	.verify_path = dasd_eckd_verify_path,
	.basic_to_ready = dasd_eckd_basic_to_ready,
	.online_to_ready = dasd_eckd_online_to_ready,
	.basic_to_known = dasd_eckd_basic_to_known,
	.fill_geometry = dasd_eckd_fill_geometry,
	.start_IO = dasd_start_IO,
	.term_IO = dasd_term_IO,
	.handle_terminated_request = dasd_eckd_handle_terminated_request,
	.format_device = dasd_eckd_format_device,
	.erp_action = dasd_eckd_erp_action,
	.erp_postaction = dasd_eckd_erp_postaction,
	.check_for_device_change = dasd_eckd_check_for_device_change,
	.build_cp = dasd_eckd_build_alias_cp,
	.free_cp = dasd_eckd_free_alias_cp,
	.dump_sense = dasd_eckd_dump_sense,
	.dump_sense_dbf = dasd_eckd_dump_sense_dbf,
	.fill_info = dasd_eckd_fill_info,
	.ioctl = dasd_eckd_ioctl,
	.freeze = dasd_eckd_pm_freeze,
	.restore = dasd_eckd_restore_device,
	.reload = dasd_eckd_reload_device,
	.get_uid = dasd_eckd_get_uid,
	.kick_validate = dasd_eckd_kick_validate_server,
	.check_attention = dasd_eckd_check_attention,
};

static int __init
dasd_eckd_init(void)
{
	int ret;

	ASCEBC(dasd_eckd_discipline.ebcname, 4);
	dasd_reserve_req = kmalloc(sizeof(*dasd_reserve_req),
				   GFP_KERNEL | GFP_DMA);
	if (!dasd_reserve_req)
		return -ENOMEM;
	path_verification_worker = kmalloc(sizeof(*path_verification_worker),
				   GFP_KERNEL | GFP_DMA);
	if (!path_verification_worker) {
		kfree(dasd_reserve_req);
		return -ENOMEM;
	}
	rawpadpage = (void *)__get_free_page(GFP_KERNEL);
	if (!rawpadpage) {
		kfree(path_verification_worker);
		kfree(dasd_reserve_req);
		return -ENOMEM;
	}
	ret = ccw_driver_register(&dasd_eckd_driver);
	if (!ret)
		wait_for_device_probe();
	else {
		kfree(path_verification_worker);
		kfree(dasd_reserve_req);
		free_page((unsigned long)rawpadpage);
	}
	return ret;
}

static void __exit
dasd_eckd_cleanup(void)
{
	ccw_driver_unregister(&dasd_eckd_driver);
	kfree(path_verification_worker);
	kfree(dasd_reserve_req);
	free_page((unsigned long)rawpadpage);
}

module_init(dasd_eckd_init);
module_exit(dasd_eckd_cleanup);<|MERGE_RESOLUTION|>--- conflicted
+++ resolved
@@ -4509,15 +4509,12 @@
 	struct dasd_uid uid;
 	unsigned long flags;
 
-<<<<<<< HEAD
-=======
 	/*
 	 * remove device from alias handling to prevent new requests
 	 * from being scheduled on the wrong alias device
 	 */
 	dasd_alias_remove_device(device);
 
->>>>>>> f03b24a8
 	spin_lock_irqsave(get_ccwdev_lock(device->cdev), flags);
 	old_base = private->uid.base_unit_addr;
 	spin_unlock_irqrestore(get_ccwdev_lock(device->cdev), flags);
