--- conflicted
+++ resolved
@@ -63,10 +63,6 @@
 struct rdma_cm_id *isert_setup_id(struct isert_np *isert_np);
 
 static void isert_release_work(struct work_struct *work);
-<<<<<<< HEAD
-static void isert_wait4flush(struct isert_conn *isert_conn);
-=======
->>>>>>> f03b24a8
 static void isert_recv_done(struct ib_cq *cq, struct ib_wc *wc);
 static void isert_send_done(struct ib_cq *cq, struct ib_wc *wc);
 static void isert_login_recv_done(struct ib_cq *cq, struct ib_wc *wc);
@@ -890,11 +886,7 @@
 		break;
 	case ISER_CONN_UP:
 		isert_conn_terminate(isert_conn);
-<<<<<<< HEAD
-		isert_wait4flush(isert_conn);
-=======
 		ib_drain_qp(isert_conn->qp);
->>>>>>> f03b24a8
 		isert_handle_unbound_conn(isert_conn);
 		break;
 	case ISER_CONN_BOUND:
@@ -1543,7 +1535,6 @@
 
 static void
 isert_print_wc(struct ib_wc *wc, const char *type)
-<<<<<<< HEAD
 {
 	if (wc->status != IB_WC_WR_FLUSH_ERR)
 		isert_err("%s failure: %s (%d) vend_err %x\n", type,
@@ -1557,21 +1548,6 @@
 static void
 isert_recv_done(struct ib_cq *cq, struct ib_wc *wc)
 {
-=======
-{
-	if (wc->status != IB_WC_WR_FLUSH_ERR)
-		isert_err("%s failure: %s (%d) vend_err %x\n", type,
-			  ib_wc_status_msg(wc->status), wc->status,
-			  wc->vendor_err);
-	else
-		isert_dbg("%s failure: %s (%d)\n", type,
-			  ib_wc_status_msg(wc->status), wc->status);
-}
-
-static void
-isert_recv_done(struct ib_cq *cq, struct ib_wc *wc)
-{
->>>>>>> f03b24a8
 	struct isert_conn *isert_conn = wc->qp->qp_context;
 	struct ib_device *ib_dev = isert_conn->cm_id->device;
 	struct iser_rx_desc *rx_desc = cqe_to_rx_desc(wc->wr_cqe);
@@ -3236,39 +3212,6 @@
 	}
 }
 
-<<<<<<< HEAD
-static void
-isert_beacon_done(struct ib_cq *cq, struct ib_wc *wc)
-{
-	struct isert_conn *isert_conn = wc->qp->qp_context;
-
-	isert_print_wc(wc, "beacon");
-
-	isert_info("conn %p completing wait_comp_err\n", isert_conn);
-	complete(&isert_conn->wait_comp_err);
-}
-
-static void
-isert_wait4flush(struct isert_conn *isert_conn)
-{
-	struct ib_recv_wr *bad_wr;
-	static struct ib_cqe cqe = { .done = isert_beacon_done };
-
-	isert_info("conn %p\n", isert_conn);
-
-	init_completion(&isert_conn->wait_comp_err);
-	isert_conn->beacon.wr_cqe = &cqe;
-	/* post an indication that all flush errors were consumed */
-	if (ib_post_recv(isert_conn->qp, &isert_conn->beacon, &bad_wr)) {
-		isert_err("conn %p failed to post beacon", isert_conn);
-		return;
-	}
-
-	wait_for_completion(&isert_conn->wait_comp_err);
-}
-
-=======
->>>>>>> f03b24a8
 /**
  * isert_put_unsol_pending_cmds() - Drop commands waiting for
  *     unsolicitate dataout
